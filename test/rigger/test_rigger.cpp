#include "catch.hpp"
#include "test_helpers.hpp"

using namespace duckdb;
using namespace std;

// The tests in this file are taken from https://www.manuelrigger.at/dbms-bugs/
TEST_CASE("Test queries found by Rigger that cause problems in other systems", "[rigger]") {
	unique_ptr<QueryResult> result;
	DuckDB db(nullptr);
	Connection con(db);
	con.EnableQueryVerification();

	// TiDB
	SECTION("#5 A predicate column1 = -column2 incorrectly evaluates to false for 0 values") {
		REQUIRE_NO_FAIL(con.Query("CREATE TABLE t0(c0 FLOAT);"));
		REQUIRE_NO_FAIL(con.Query("CREATE TABLE t1(c0 FLOAT);"));
		REQUIRE_NO_FAIL(con.Query("INSERT INTO t1(c0) VALUES (0);"));
		REQUIRE_NO_FAIL(con.Query("INSERT INTO t0(c0) VALUES (0);"));
		result = con.Query("SELECT t1.c0 FROM t1, t0 WHERE t0.c0=-t1.c0;");
		REQUIRE(CHECK_COLUMN(result, 0, {0}));
	}
	SECTION("#6 Join on tables with redundant indexes causes a server panic") {
		REQUIRE_NO_FAIL(con.Query("CREATE TABLE t0(c0 INT PRIMARY KEY);"));
		REQUIRE_NO_FAIL(con.Query("CREATE TABLE t1(c0 INT PRIMARY KEY);"));
		REQUIRE_NO_FAIL(con.Query("CREATE INDEX i0 ON t1(c0);"));
		REQUIRE_NO_FAIL(con.Query("CREATE INDEX i1 ON t0(c0);"));
		REQUIRE_NO_FAIL(con.Query("SELECT * FROM t0, t1 WHERE t1.c0=t0.c0;"));
	}
	SECTION("#7 Incorrect result for LEFT JOIN and NULL values") {
		REQUIRE_NO_FAIL(con.Query("CREATE TABLE t0(t0 INT UNIQUE);"));
		REQUIRE_NO_FAIL(con.Query("CREATE TABLE t1(c0 FLOAT);"));
		REQUIRE_NO_FAIL(con.Query("INSERT INTO t1(c0) VALUES (0);"));
		REQUIRE_NO_FAIL(con.Query("INSERT INTO t0(t0) VALUES (NULL), (NULL);"));
		result = con.Query("SELECT t1.c0 FROM t1 LEFT JOIN t0 ON 1;");
		REQUIRE(CHECK_COLUMN(result, 0, {0, 0}));
	}
	SECTION("#8 Query with RIGHT JOIN causes a server panic") {
		REQUIRE_NO_FAIL(con.Query("CREATE TABLE t0(c0 INT);"));
		REQUIRE_NO_FAIL(con.Query("CREATE VIEW v0(c0) AS SELECT 0 FROM t0 ORDER BY -t0.c0;"));
		REQUIRE_NO_FAIL(con.Query("SELECT * FROM v0 RIGHT JOIN t0 ON false;"));
	}
	// SQLite
	SECTION("#15 './' LIKE './' does not match") {
		REQUIRE_NO_FAIL(con.Query("CREATE TABLE t0(c0 VARCHAR UNIQUE);"));
		REQUIRE_NO_FAIL(con.Query("INSERT INTO t0(c0) VALUES ('./');"));
		result = con.Query("SELECT * FROM t0 WHERE t0.c0 LIKE './';");
		REQUIRE(CHECK_COLUMN(result, 0, {"./"}));
	}
	SECTION("#22 REAL rounding seems to depend on FROM clause") {
		REQUIRE_NO_FAIL(con.Query("CREATE TABLE t0 (c0 VARCHAR);"));
		REQUIRE_NO_FAIL(con.Query("CREATE TABLE t1 (c1 REAL);"));
		REQUIRE_NO_FAIL(con.Query("INSERT INTO t1(c1) VALUES (8366271098608253588);"));
		REQUIRE_NO_FAIL(con.Query("INSERT INTO t0(c0) VALUES ('a');"));
		result = con.Query("SELECT * FROM t1 WHERE (t1.c1 = CAST(8366271098608253588 AS REAL));");
		REQUIRE(CHECK_COLUMN(result, 0, {Value::FLOAT(8366271098608253588)}));
		result = con.Query("SELECT * FROM t0, t1 WHERE (t1.c1 = CAST(8366271098608253588 AS REAL));");
		REQUIRE(CHECK_COLUMN(result, 0, {"a"}));
		REQUIRE(CHECK_COLUMN(result, 1, {Value::FLOAT(8366271098608253588)}));
		result = con.Query("SELECT * FROM t0, t1 WHERE (t1.c1 >= CAST(8366271098608253588 AS REAL) AND t1.c1 <= "
		                   "CAST(8366271098608253588 AS REAL));");
		REQUIRE(CHECK_COLUMN(result, 0, {"a"}));
		REQUIRE(CHECK_COLUMN(result, 1, {Value::FLOAT(8366271098608253588)}));
	}
	SECTION("#24 Query results in a SEGFAULT") {
		REQUIRE_NO_FAIL(con.Query("CREATE TABLE t0 (c0 INT, c1 INT, PRIMARY KEY (c0, c1));"));
		REQUIRE_NO_FAIL(con.Query("CREATE TABLE t1 (c0 INT);"));
		REQUIRE_NO_FAIL(con.Query("INSERT INTO t1 VALUES (2);"));
		result = con.Query("SELECT * FROM t0, t1 WHERE (t0.c1 >= 1 OR t0.c1 < 1) AND t0.c0 IN (1, t1.c0) ORDER BY 1;");
		REQUIRE(CHECK_COLUMN(result, 0, {}));
	}
	SECTION("#26 Nested boolean formula with IN operator computes an incorrect result") {
		REQUIRE_NO_FAIL(con.Query("CREATE TABLE t0(c0 VARCHAR);"));
		REQUIRE_NO_FAIL(con.Query("INSERT INTO t0(c0) VALUES ('val');"));
		result = con.Query("SELECT * FROM t0 WHERE (((0 <> FALSE) OR NOT (0 = FALSE OR (t0.c0 IN (-1)))) = 0);");
		REQUIRE(CHECK_COLUMN(result, 0, {"val"}));
	}
	SECTION("#57 Null pointer dereference caused by window functions in result-set of EXISTS(SELECT ...)") {
		REQUIRE_NO_FAIL(con.Query("CREATE TABLE t0(c0 INTEGER);"));
		REQUIRE_NO_FAIL(con.Query("INSERT INTO t0(c0) VALUES (0);"));
		result = con.Query("SELECT * FROM t0 WHERE EXISTS (SELECT MIN(c0) OVER (), CUME_DIST() OVER () FROM t0);");
		REQUIRE(CHECK_COLUMN(result, 0, {0}));
		result = con.Query(
		    "SELECT * FROM t0 WHERE EXISTS (SELECT MIN(c0) OVER (), CUME_DIST() OVER () FROM t0) BETWEEN 1 AND 1;");
		REQUIRE(CHECK_COLUMN(result, 0, {0}));
	}
	SECTION("#61 DISTINCT malfunctions for IS NULL") {
		REQUIRE_NO_FAIL(con.Query("CREATE TABLE t0 (c0 INTEGER, c1 INTEGER NOT NULL DEFAULT 1, c2 VARCHAR);"));
		REQUIRE_NO_FAIL(con.Query("INSERT INTO t0(c2) VALUES (NULL), (NULL), (NULL), (NULL), (NULL), (NULL), (NULL), "
		                          "(NULL), (NULL), (NULL), (NULL);"));
		REQUIRE_NO_FAIL(con.Query("INSERT INTO t0(c2) VALUES ('a');"));
		result = con.Query("SELECT DISTINCT * FROM t0 WHERE t0.c0 IS NULL ORDER BY 1, 2, 3;");
		REQUIRE(CHECK_COLUMN(result, 0, {Value(), Value()}));
		REQUIRE(CHECK_COLUMN(result, 1, {1, 1}));
		REQUIRE(CHECK_COLUMN(result, 2, {Value(), "a"}));
	}
	// CockroachDB
	SECTION("#1 Internal error for NATURAL JOIN on INT and INT4 column for VECTORIZE=experimental_on") {
		REQUIRE_NO_FAIL(con.Query("CREATE TABLE t0(c0 INT UNIQUE);"));
		REQUIRE_NO_FAIL(con.Query("CREATE TABLE t1(c0 INT4 UNIQUE);"));
		REQUIRE_NO_FAIL(con.Query("INSERT INTO t0(c0) VALUES(0);"));
		REQUIRE_NO_FAIL(con.Query("INSERT INTO t1(c0) VALUES(0);"));
		result = con.Query("SELECT * FROM t0 NATURAL JOIN t1;");
		REQUIRE(CHECK_COLUMN(result, 0, {0}));
		REQUIRE(CHECK_COLUMN(result, 1, {0}));
	}
	SECTION("#1 Internal error for NATURAL JOIN on INT and INT4 column for VECTORIZE=experimental_on") {
		REQUIRE_NO_FAIL(con.Query("CREATE TABLE t0(c0 VARCHAR UNIQUE);"));
		REQUIRE_NO_FAIL(con.Query("INSERT INTO t0 (c0) VALUES ('\\a');"));
		result = con.Query("SELECT * FROM t0 WHERE c0 LIKE '\\a';");
		REQUIRE(CHECK_COLUMN(result, 0, {"\\a"}));
	}
	SECTION("#4 Incorrect result for IS NULL query on VIEW using SELECT DISTINCT") {
		REQUIRE_NO_FAIL(con.Query("CREATE TABLE t0(c0 INT UNIQUE);"));
		REQUIRE_NO_FAIL(con.Query("CREATE VIEW v0(c0) AS SELECT DISTINCT t0.c0 FROM t0;"));
		REQUIRE_NO_FAIL(con.Query("INSERT INTO t0 (c0) VALUES (NULL), (NULL);"));
		result = con.Query("SELECT * FROM v0 WHERE v0.c0 IS NULL;");
		REQUIRE(CHECK_COLUMN(result, 0, {Value()}));
	}
	SECTION("#9 NATURAL JOIN fails with \"duplicate column name\" on view") {
		REQUIRE_NO_FAIL(con.Query("CREATE TABLE t0(c0 INT);"));
		REQUIRE_NO_FAIL(con.Query("CREATE VIEW v0(c0, c1) AS SELECT DISTINCT c0, c0 FROM t0;"));
		result = con.Query("SELECT * FROM v0 NATURAL JOIN t0;");
		REQUIRE(CHECK_COLUMN(result, 0, {}));
	}
}

TEST_CASE("Tests found by Rigger", "[rigger]") {
	unique_ptr<QueryResult> result;
	DuckDB db(nullptr);
	Connection con(db);
	con.EnableQueryVerification();
	SECTION("489") {
		// A predicate NOT(NULL OR TRUE) unexpectedly evaluates to TRUE
		REQUIRE_NO_FAIL(con.Query("CREATE TABLE t0(c0 INT);"));
		REQUIRE_NO_FAIL(con.Query("INSERT INTO t0(c0) VALUES (0);"));
		result = con.Query("SELECT * FROM t0 WHERE NOT(NULL OR TRUE);");
		REQUIRE(CHECK_COLUMN(result, 0, {}));
		result = con.Query("SELECT NULL OR TRUE;");
		REQUIRE(CHECK_COLUMN(result, 0, {true}));
		result = con.Query("SELECT NOT(NULL OR TRUE);");
		REQUIRE(CHECK_COLUMN(result, 0, {false}));
	}
	SECTION("490") {
		// A comparison column=column unexpectedly evaluates to TRUE for column=NULL
		REQUIRE_NO_FAIL(con.Query("CREATE TABLE t0(c0 INT);"));
		REQUIRE_NO_FAIL(con.Query("INSERT INTO t0(c0) VALUES (NULL);"));
		result = con.Query("SELECT * FROM t0 WHERE c0 = c0;");
		REQUIRE(CHECK_COLUMN(result, 0, {}));
	}
	SECTION("491") {
		// PRAGMA table_info provides no output
		REQUIRE_NO_FAIL(con.Query("CREATE TABLE t0(c0 INT);"));
		result = con.Query("PRAGMA table_info('t0');");
		REQUIRE(CHECK_COLUMN(result, 0, {0}));
		REQUIRE(CHECK_COLUMN(result, 1, {"c0"}));
		REQUIRE(CHECK_COLUMN(result, 2, {"INTEGER"}));
		REQUIRE(CHECK_COLUMN(result, 3, {false}));
		REQUIRE(CHECK_COLUMN(result, 4, {Value()}));
		REQUIRE(CHECK_COLUMN(result, 5, {false}));
		result = con.Query("SELECT * FROM pragma_table_info('t0');");
		REQUIRE(CHECK_COLUMN(result, 0, {0}));
		REQUIRE(CHECK_COLUMN(result, 1, {"c0"}));
		REQUIRE(CHECK_COLUMN(result, 2, {"INTEGER"}));
		REQUIRE(CHECK_COLUMN(result, 3, {false}));
		REQUIRE(CHECK_COLUMN(result, 4, {Value()}));
		REQUIRE(CHECK_COLUMN(result, 5, {false}));
	}
	SECTION("493") {
		// SIMILAR TO results in an "Unknown error -1
		result = con.Query("SELECT '' SIMILAR TO '';");
		REQUIRE(CHECK_COLUMN(result, 0, {true}));
	}
	SECTION("495") {
		//		 Comparison on UNIQUE NUMERIC column causes a query to omit a row in the result set
		REQUIRE_NO_FAIL(con.Query("CREATE TABLE t0(c0 NUMERIC UNIQUE);"));
		REQUIRE_NO_FAIL(con.Query("INSERT INTO t0(c0) VALUES (1163404482), (0), (488566);"));
		result = con.Query("SELECT * FROM t0 WHERE c0 > 0.1 ORDER BY 1;");
		REQUIRE(CHECK_COLUMN(result, 0, {488566, 1163404482}));
		result = con.Query("SELECT * FROM t0 WHERE c0 >= 0.1 ORDER BY 1;");
		REQUIRE(CHECK_COLUMN(result, 0, {488566, 1163404482}));
		result = con.Query("SELECT * FROM t0 WHERE 0.1 < c0 ORDER BY 1;");
		REQUIRE(CHECK_COLUMN(result, 0, {488566, 1163404482}));
		result = con.Query("SELECT * FROM t0 WHERE 0.1 <= c0 ORDER BY 1;");
		REQUIRE(CHECK_COLUMN(result, 0, {488566, 1163404482}));
	}
	SECTION("497") {
		// Comparison of two boolean columns in different tables results in an error "Not implemented: Unimplemented
		// type for sort"
		REQUIRE_NO_FAIL(con.Query("CREATE TABLE t0(c0 BOOL);"));
		REQUIRE_NO_FAIL(con.Query("CREATE TABLE t1(c0 BOOL);"));
		REQUIRE_NO_FAIL(con.Query("INSERT INTO t1(c0) VALUES (0);"));
		REQUIRE_NO_FAIL(con.Query("INSERT INTO t0(c0) VALUES (0);"));
		result = con.Query("SELECT t0.c0 FROM t0, t1 WHERE t1.c0 < t0.c0;");
		REQUIRE(CHECK_COLUMN(result, 0, {}));
	}
	SECTION("503") {
		// RIGHT JOIN with a predicate that compares two integer columns results in an "Unhandled type" error
		REQUIRE_NO_FAIL(con.Query("CREATE TABLE t0(c0 INT);"));
		REQUIRE_NO_FAIL(con.Query("CREATE TABLE t1(c0 INT);"));
		result = con.Query("SELECT * FROM t0 RIGHT JOIN t1 ON t0.c0!=t1.c0;");
		REQUIRE(CHECK_COLUMN(result, 0, {}));
		REQUIRE(CHECK_COLUMN(result, 1, {}));
	}
	SECTION("504") {
		// INSERT results in an error "Not implemented: Cannot create data from this type"
		REQUIRE_NO_FAIL(con.Query("CREATE TABLE t0(c0 BOOLEAN, c1 INT, PRIMARY KEY(c0, c1));"));
		REQUIRE_NO_FAIL(con.Query("INSERT INTO t0(c1, c0) VALUES (0, 0);"));
		result = con.Query("SELECT * FROM t0;");
		REQUIRE(CHECK_COLUMN(result, 0, {false}));
		REQUIRE(CHECK_COLUMN(result, 1, {0}));
	}
	SECTION("505") {
		// A RIGHT JOIN unexpectedly fetches rows
		REQUIRE_NO_FAIL(con.Query("CREATE TABLE t0(c0 INT);"));
		REQUIRE_NO_FAIL(con.Query("CREATE TABLE t1(c1 BOOLEAN);"));
		REQUIRE_NO_FAIL(con.Query("INSERT INTO t0(c0) VALUES (1);"));
		result = con.Query("SELECT * FROM t0 RIGHT JOIN t1 on true;");
		REQUIRE(CHECK_COLUMN(result, 0, {}));
		REQUIRE(CHECK_COLUMN(result, 1, {}));
	}
	SECTION("506") {
		// Query results in an error "INTERNAL: Failed to bind column reference "c0" [5.0] (bindings: [6.0])"
		REQUIRE_NO_FAIL(con.Query("CREATE TABLE t0(c0 INT);"));
		REQUIRE_NO_FAIL(con.Query("CREATE TABLE t1(c0 INT);"));
		REQUIRE_NO_FAIL(con.Query("SELECT * FROM t1 JOIN t0 ON t1.c0 < t1.c0 - t0.c0 WHERE t0.c0 <= t1.c0;"));
		REQUIRE_NO_FAIL(con.Query("SELECT * FROM t1 JOIN t0 ON t0.c0 + t1.c0 < t1.c0 - t0.c0;"));
	}
	SECTION("507") {
		// Creating an empty table results in a crash
		REQUIRE_FAIL(con.Query("CREATE TABLE t0();"));
	}
	SECTION("508") {
		// LEFT JOIN on column with NULL value results in a segmentation fault
		REQUIRE_NO_FAIL(con.Query("CREATE TABLE t0(c0 INT);"));
		REQUIRE_NO_FAIL(con.Query("CREATE TABLE t1(c0 INT);"));
		REQUIRE_NO_FAIL(con.Query("INSERT INTO t0(c0) VALUES (0);"));
		REQUIRE_NO_FAIL(con.Query("INSERT INTO t1(c0) VALUES (NULL);"));
		result = con.Query("SELECT * FROM t1 LEFT JOIN t0 ON t0.c0=t1.c0;");
		REQUIRE(CHECK_COLUMN(result, 0, {Value()}));
		REQUIRE(CHECK_COLUMN(result, 1, {Value()}));
	}
	SECTION("510") {
		// SIMILAR TO results in an incorrect result
		REQUIRE_NO_FAIL(con.Query("CREATE TABLE t0(c0 INT);"));
		REQUIRE_NO_FAIL(con.Query("INSERT INTO t0(c0) VALUES (-10);"));
		result = con.Query("SELECT '-10' SIMILAR TO '0';");
		REQUIRE(CHECK_COLUMN(result, 0, {false}));
		result = con.Query("SELECT t0.c0 SIMILAR TO 0 FROM t0;");
		REQUIRE(CHECK_COLUMN(result, 0, {false}));
		result = con.Query("SELECT t0.c0 NOT SIMILAR TO 0 FROM t0;");
		REQUIRE(CHECK_COLUMN(result, 0, {true}));
		result = con.Query("SELECT * FROM t0 WHERE t0.c0 NOT SIMILAR TO 0;");
		REQUIRE(CHECK_COLUMN(result, 0, {-10}));
	}
	SECTION("513") {
		// LEFT JOIN with comparison on integer columns results in "Not implemented: Unimplemented type for nested loop
		// join!"
		REQUIRE_NO_FAIL(con.Query("CREATE TABLE t0(c0 INT);"));
		REQUIRE_NO_FAIL(con.Query("CREATE TABLE t1(c0 INT);"));
		REQUIRE_NO_FAIL(con.Query("INSERT INTO t1(c0) VALUES (0);"));
		REQUIRE_NO_FAIL(con.Query("INSERT INTO t0(c0) VALUES (0);"));
		result = con.Query("SELECT * FROM t0 LEFT JOIN t1 ON t0.c0 <= t1.c0;");
		REQUIRE(CHECK_COLUMN(result, 0, {0}));
		REQUIRE(CHECK_COLUMN(result, 1, {0}));
	}
	SECTION("514") {
		// Incorrect result after an INSERT violates a UNIQUE constraint
		REQUIRE_NO_FAIL(con.Query("CREATE TABLE t0(c0 INT);"));
		REQUIRE_NO_FAIL(con.Query("CREATE UNIQUE INDEX i0 ON t0(c0);"));
		REQUIRE_NO_FAIL(con.Query("INSERT INTO t0(c0) VALUES (1);"));
		result = con.Query("SELECT * FROM t0 WHERE t0.c0 = 1;");
		REQUIRE(CHECK_COLUMN(result, 0, {1}));
		REQUIRE_FAIL(con.Query("INSERT INTO t0(c0) VALUES (1);"));
		result = con.Query("SELECT * FROM t0 WHERE t0.c0 = 1;");
		REQUIRE(CHECK_COLUMN(result, 0, {1}));

		// verify correct behavior here too when we have multiple nodes
		REQUIRE_NO_FAIL(con.Query("INSERT INTO t0(c0) VALUES (2);"));
		REQUIRE_NO_FAIL(con.Query("INSERT INTO t0(c0) VALUES (3);"));
		REQUIRE_FAIL(con.Query("INSERT INTO t0(c0) VALUES (2);"));
		result = con.Query("SELECT * FROM t0 WHERE t0.c0 = 2;");
		REQUIRE(CHECK_COLUMN(result, 0, {2}));
	}
	SECTION("515") {
		// Query with a negative shift predicate yields an incorrect result
		REQUIRE_NO_FAIL(con.Query("CREATE TABLE t0(c0 INT);"));
		REQUIRE_NO_FAIL(con.Query("CREATE TABLE t1(c0 INT8, c1 DOUBLE);"));
		REQUIRE_NO_FAIL(con.Query("INSERT INTO t1(c0) VALUES (0);"));
		REQUIRE_NO_FAIL(con.Query("INSERT INTO t1(c1, c0) VALUES (1, 1);"));
		REQUIRE_NO_FAIL(con.Query("INSERT INTO t0 VALUES (0);"));
		result = con.Query("SELECT * FROM t1 JOIN t0 ON t1.c1 WHERE NOT (t1.c0<<-1);");
		REQUIRE(CHECK_COLUMN(result, 0, {1}));
		REQUIRE(CHECK_COLUMN(result, 1, {1}));
		REQUIRE(CHECK_COLUMN(result, 2, {0}));
		result = con.Query("SELECT * FROM t1 JOIN t0 ON t1.c1 WHERE (t1.c0<<-1);");
		REQUIRE(CHECK_COLUMN(result, 0, {}));
		REQUIRE(CHECK_COLUMN(result, 1, {}));
		REQUIRE(CHECK_COLUMN(result, 2, {}));
		result = con.Query("SELECT NOT (t1.c0<<-1) FROM t1;");
		REQUIRE(CHECK_COLUMN(result, 0, {true, true}));
	}
	SECTION("516") {
		// Query with comparison on boolean column results in "Invalid type: Invalid Type [BOOL]: Invalid type for
		// index"
		REQUIRE_NO_FAIL(con.Query("CREATE TABLE t0(c0 BOOL UNIQUE);"));
		REQUIRE_NO_FAIL(con.Query("INSERT INTO t0(c0) VALUES (0);"));
		result = con.Query("SELECT * FROM t0 WHERE t0.c0 = true;");
		REQUIRE(CHECK_COLUMN(result, 0, {}));
	}
	SECTION("517") {
		// Query with an AND predicate, NOT and comparison yields an incorrect result
		REQUIRE_NO_FAIL(con.Query("CREATE TABLE t0(c0 INT);"));
		REQUIRE_NO_FAIL(con.Query("CREATE TABLE t1(c0 INT);"));
		REQUIRE_NO_FAIL(con.Query("INSERT INTO t0(c0) VALUES (0);"));
		REQUIRE_NO_FAIL(con.Query("INSERT INTO t1(c0) VALUES (0);"));
		result = con.Query("SELECT * FROM t1, t0 WHERE NOT ((t1.c0 AND t0.c0) < 0);");
		REQUIRE(CHECK_COLUMN(result, 0, {0}));
		REQUIRE(CHECK_COLUMN(result, 0, {0}));
		result = con.Query("SELECT * FROM t1, t0 WHERE ((t1.c0 AND t0.c0) < 0);");
		REQUIRE(CHECK_COLUMN(result, 0, {}));
		REQUIRE(CHECK_COLUMN(result, 0, {}));
	}
	SECTION("518") {
		// Query using the LN() function does not terminate
		REQUIRE_NO_FAIL(con.Query("CREATE TABLE t0(c0 INT);"));
		REQUIRE_NO_FAIL(con.Query("CREATE TABLE t1(c0 INT);"));
		REQUIRE_NO_FAIL(con.Query("INSERT INTO t0(c0) VALUES (0);"));
		REQUIRE_NO_FAIL(con.Query("INSERT INTO t1(c0) VALUES (0), (0), (1), (-1);"));
		result = con.Query("SELECT LN(t1.c0) FROM t0, t1 WHERE LN(t1.c0) < t0.c0;");
		REQUIRE(CHECK_COLUMN(result, 0, {}));
		result = con.Query("SELECT t1.c0, LN(t1.c0) FROM t1 ORDER BY t1.c0;");
		REQUIRE(CHECK_COLUMN(result, 0, {-1, 0, 0, 1}));
		REQUIRE(CHECK_COLUMN(result, 1, {Value(), Value(), Value(), 0}));
	}
	SECTION("521") {
		// ROUND() evaluates to -nan
		result = con.Query("SELECT ROUND(0.1, 1000);");
		REQUIRE(CHECK_COLUMN(result, 0, {0.1}));
		REQUIRE_NO_FAIL(con.Query("CREATE TABLE t0(c0 INT);"));
		REQUIRE_NO_FAIL(con.Query("INSERT INTO t0(c0) VALUES (0);"));
		result = con.Query("SELECT * FROM t0 WHERE t0.c0 > ROUND(0.1, 1000);");
		REQUIRE(CHECK_COLUMN(result, 0, {}));
		result = con.Query("SELECT * FROM t0 WHERE t0.c0 <= ROUND(0.1, 1000);");
		REQUIRE(CHECK_COLUMN(result, 0, {0}));
	}
	SECTION("522") {
		// Casting a large number to REAL and multiplying it with zero results in -nan
		REQUIRE_FAIL(con.Query("SELECT 1e100::real*0;"));
	}
	SECTION("523") {
		// The trigonometric functions can result in -nan
		REQUIRE_FAIL(con.Query("SELECT SIN(1e1000);"));
	}
	SECTION("525") {
		REQUIRE_NO_FAIL(con.Query("CREATE TABLE t0(c0 INT);"));
		REQUIRE_NO_FAIL(con.Query("CREATE TABLE t1(c0 FLOAT);"));
		REQUIRE_NO_FAIL(con.Query("INSERT INTO t0(c0) VALUES (1), (0);"));
		REQUIRE_NO_FAIL(con.Query("INSERT INTO t1(c0) VALUES (1);"));
		result = con.Query("SELECT t1.c0 FROM t1 JOIN t0 ON t1.c0 IN (t0.c0) WHERE t1.c0<=t0.c0;");
		REQUIRE(CHECK_COLUMN(result, 0, {1.0}));
	}
	SECTION("526") {
		// Query that uses the CONCAT() function and OR expression crashes
		// FIXME: #398
		con.DisableQueryVerification();
		REQUIRE_NO_FAIL(con.Query("CREATE TABLE t0(c0 REAL);"));
		REQUIRE_NO_FAIL(con.Query("CREATE TABLE t1(c0 INT2);"));
		REQUIRE_NO_FAIL(con.Query("CREATE TABLE t2(c0 INT);"));
		REQUIRE_NO_FAIL(con.Query("INSERT INTO t0 VALUES (-1);"));
		REQUIRE_NO_FAIL(con.Query("INSERT INTO t1 VALUES (0);"));
		REQUIRE_NO_FAIL(con.Query("INSERT INTO t2 VALUES (0), (0);"));
		result = con.Query("SELECT * FROM t1, t2, t0 WHERE CONCAT(t1.c0) OR t0.c0;");
		REQUIRE(CHECK_COLUMN(result, 0, {0, 0}));
		REQUIRE(CHECK_COLUMN(result, 1, {0, 0}));
		REQUIRE(CHECK_COLUMN(result, 2, {-1.0, -1.0}));
	}
	SECTION("527") {
		// Query with JOIN and WHERE condition unexpectedly fetches a value not present in the table
		REQUIRE_NO_FAIL(con.Query("CREATE TABLE t0(c0 INT);"));
		REQUIRE_NO_FAIL(con.Query("CREATE TABLE t1(c0 INT);"));
		REQUIRE_NO_FAIL(con.Query("INSERT INTO t0 VALUES (0);"));
		REQUIRE_NO_FAIL(con.Query("INSERT INTO t1 VALUES (1), (1);"));
		result = con.Query("SELECT t0.c0 FROM t0 JOIN t1 ON t0.c0=(t1.c0 IS NULL) WHERE t0.c0 NOT IN (t1.c0);");
		REQUIRE(CHECK_COLUMN(result, 0, {0, 0}));
		result = con.Query("SELECT t0.c0 FROM t0 JOIN t1 ON t0.c0=(t1.c0 IS NULL);");
		REQUIRE(CHECK_COLUMN(result, 0, {0, 0}));
	}
	SECTION("528") {
		// Incorrect result for query that uses REGEXP_MATCHES()
		REQUIRE_NO_FAIL(con.Query("CREATE TABLE t0(c0 VARCHAR);"));
		REQUIRE_NO_FAIL(con.Query("INSERT INTO t0(c0) VALUES (0.1);"));
		result = con.Query("SELECT * FROM t0 WHERE REGEXP_MATCHES(t0.c0, '1');");
		REQUIRE(CHECK_COLUMN(result, 0, {"0.1"}));
		result = con.Query("SELECT * FROM t0 WHERE NOT REGEXP_MATCHES(t0.c0, '1');");
		REQUIRE(CHECK_COLUMN(result, 0, {}));
		result = con.Query("SELECT REGEXP_MATCHES(t0.c0, '1') FROM t0;");
		REQUIRE(CHECK_COLUMN(result, 0, {true}));

		result = con.Query("SELECT * FROM t0 WHERE REGEXP_FULL_MATCH(t0.c0, '1');");
		REQUIRE(CHECK_COLUMN(result, 0, {}));
		result = con.Query("SELECT * FROM t0 WHERE NOT REGEXP_FULL_MATCH(t0.c0, '1');");
		REQUIRE(CHECK_COLUMN(result, 0, {"0.1"}));
		result = con.Query("SELECT REGEXP_FULL_MATCH(t0.c0, '1') FROM t0;");
		REQUIRE(CHECK_COLUMN(result, 0, {false}));
	}
	SECTION("531") {
		// SELECT on DATE column with a large negative value results in a "double free or corruption"
		REQUIRE_NO_FAIL(con.Query("CREATE TABLE t0(c0 DATE);"));
		REQUIRE_FAIL(con.Query("INSERT INTO t0 VALUES (-10000000);"));
		REQUIRE_FAIL(con.Query("SELECT (-10000000)::DATE;"));
	}
	SECTION("533") {
		// Overflow when casting from REAL to INT results in "Invalid TypeId -1"
		REQUIRE_NO_FAIL(con.Query("CREATE TABLE t0(c0 REAL);"));
		REQUIRE_NO_FAIL(con.Query("INSERT INTO t0(c0) VALUES (10000000000);"));
		REQUIRE_FAIL(con.Query("SELECT t0.c0 ::INT FROM t0;"));
	}
	SECTION("534") {
		// UPDATE causes subsequent query to segfault
		REQUIRE_NO_FAIL(con.Query("CREATE TABLE t0(c0 VARCHAR, c1 DOUBLE UNIQUE);"));
		REQUIRE_NO_FAIL(con.Query("INSERT INTO t0(c0) VALUES (NULL);"));
		REQUIRE_NO_FAIL(con.Query("UPDATE t0 SET c0=0;"));
		REQUIRE_NO_FAIL(con.Query("INSERT INTO t0(c0, c1) VALUES (0, 0);"));
		result = con.Query("SELECT * FROM t0 WHERE 1 > c1;");
		REQUIRE(CHECK_COLUMN(result, 0, {"0"}));
		REQUIRE(CHECK_COLUMN(result, 1, {0}));
	}
	SECTION("535") {
		// GROUP BY clause results in non-deterministic result
		REQUIRE_NO_FAIL(con.Query("CREATE TABLE t0(c0 NUMERIC);"));
		REQUIRE_NO_FAIL(con.Query("INSERT INTO t0(c0) VALUES (-515965088);"));
		REQUIRE_NO_FAIL(con.Query("INSERT INTO t0(c0) VALUES (1), (-5.15965088E8);"));
		REQUIRE_NO_FAIL(con.Query("CREATE INDEX i0 ON t0(c0);"));
		result = con.Query("SELECT t0.c0 FROM t0 GROUP BY t0.c0, REVERSE(t0.c0) ORDER BY 1;");
		REQUIRE(CHECK_COLUMN(result, 0, {-515965088, 1}));
	}
	SECTION("536") {
		// Nondeterministic clause when using an UNION query and HAVING clause
		REQUIRE_NO_FAIL(con.Query("CREATE TABLE t0(c0 INT);"));
		REQUIRE_NO_FAIL(con.Query("CREATE TABLE t1(c0 VARCHAR);"));
		REQUIRE_NO_FAIL(con.Query("INSERT INTO t1 VALUES (0.9201898334673894), (0);"));
		REQUIRE_NO_FAIL(con.Query("INSERT INTO t0 VALUES (0);"));
		result = con.Query("SELECT * FROM t0, t1 GROUP BY t0.c0, t1.c0 HAVING t1.c0!=MAX(t1.c0);");
		REQUIRE(CHECK_COLUMN(result, 0, {}));
		result = con.Query("SELECT * FROM t0, t1 GROUP BY t0.c0, t1.c0 HAVING t1.c0!=MAX(t1.c0) UNION ALL SELECT * "
		                   "FROM t0, t1 GROUP BY t0.c0, t1.c0 HAVING NOT t1.c0>MAX(t1.c0) ORDER BY 1, 2;");
		REQUIRE(CHECK_COLUMN(result, 0, {0, 0}));
		REQUIRE(CHECK_COLUMN(result, 1, {"0", "0.9201898334673894"}));
	}
	SECTION("537") {
		// Fetching from table and view results in a crash
		REQUIRE_NO_FAIL(con.Query("CREATE TABLE t0(c0 INT);"));
		REQUIRE_NO_FAIL(con.Query("CREATE VIEW v0 AS SELECT 0, 1 FROM t0 ORDER BY t0.c0;"));
		result = con.Query("SELECT t0.c0 FROM t0, v0;");
		REQUIRE(CHECK_COLUMN(result, 0, {}));
	}
	SECTION("538") {
		// Incorrect result for predicate with shift on a BIGINT column
		REQUIRE_NO_FAIL(con.Query("CREATE TABLE t0(c0 BIGINT);"));
		REQUIRE_NO_FAIL(con.Query("INSERT INTO t0(c0) VALUES (-1);"));
		REQUIRE_NO_FAIL(con.Query("INSERT INTO t0(c0) VALUES (0);"));
		result = con.Query("SELECT t0.c0 AND (t0.c0<<64) FROM t0;");
		REQUIRE(CHECK_COLUMN(result, 0, {false, false}));

		result = con.Query("SELECT * FROM t0 WHERE t0.c0 AND (t0.c0<<64);");
		REQUIRE(CHECK_COLUMN(result, 0, {}));
	}
	SECTION("540") {
		// Nested MAX() results in nondeterministic result or double free
		REQUIRE_NO_FAIL(con.Query("CREATE TABLE t0(c0 VARCHAR);"));
		REQUIRE_NO_FAIL(con.Query("INSERT INTO t0 VALUES ('aaaaaaaaaaaa');"));
		result = con.Query("SELECT MAX(agg0) FROM (SELECT MAX(t0.c0) AS agg0 FROM t0) as s0;");
		REQUIRE(CHECK_COLUMN(result, 0, {"aaaaaaaaaaaa"}));
	}
	SECTION("543") {
		// Unexpected result for SUM() upon overflow
		REQUIRE_NO_FAIL(con.Query("CREATE TABLE t0(c1 BIGINT);"));
		REQUIRE_NO_FAIL(con.Query("INSERT INTO t0(c1) VALUES (2);"));
		REQUIRE_NO_FAIL(con.Query("INSERT INTO t0(c1) VALUES (9223372036854775807);"));
		result = con.Query("SELECT SUM(t0.c1) FROM t0;");
		REQUIRE(CHECK_COLUMN(result, 0, {9223372036854775809.0}));

		REQUIRE_NO_FAIL(con.Query("DROP TABLE t0;"));

		REQUIRE_NO_FAIL(con.Query("CREATE TABLE t0(c1 BIGINT);"));
		REQUIRE_NO_FAIL(con.Query("INSERT INTO t0(c1) VALUES (1);"));
		REQUIRE_NO_FAIL(con.Query("INSERT INTO t0(c1) VALUES (9223372036854775807);"));
		result = con.Query("SELECT SUM(t0.c1) FROM t0;");
		REQUIRE(CHECK_COLUMN(result, 0, {9223372036854775808.0}));
	}
	SECTION("544") {
		// SELECT on view with text constant in ORDER BY crashes
		REQUIRE_NO_FAIL(con.Query("CREATE TABLE t0(c0 INT);"));
		REQUIRE_NO_FAIL(con.Query("INSERT INTO t0(c0) VALUES (0);"));
		REQUIRE_NO_FAIL(con.Query("CREATE VIEW v0(c0) AS SELECT 1 FROM t0;"));
		result = con.Query("SELECT * FROM v0 ORDER BY 'a';");
		REQUIRE(CHECK_COLUMN(result, 0, {1}));
	}
	SECTION("547") {
		// Query with SIMILAR TO results in "Assertion `strlen(dataptr) == length' failed"
		REQUIRE_NO_FAIL(con.Query("CREATE TABLE t0(c0 INT);"));
		REQUIRE_NO_FAIL(con.Query("INSERT INTO t0 VALUES (0);"));
		result = con.Query("SELECT * FROM t0 WHERE t0.c0 SIMILAR TO '.';");
		REQUIRE(CHECK_COLUMN(result, 0, {"0"}));
	}
	SECTION("549") {
		// Nested CASE expression results in Assertion `other.auxiliary->type == VectorBufferType::STRING_BUFFER' failed
		REQUIRE_NO_FAIL(con.Query("CREATE TABLE t0(c0 INT);"));
		REQUIRE_NO_FAIL(con.Query("INSERT INTO t0 VALUES (NULL), (0), (1); "));
		REQUIRE_FAIL(con.Query("SELECT * FROM t0 WHERE CASE WHEN c0 THEN 0 ELSE CASE '0.1' WHEN c0 THEN '' END END;"));
		result = con.Query("SELECT CASE WHEN c0 THEN 0 ELSE (CASE '0' WHEN c0 THEN '0.6' END) END FROM t0;");
		REQUIRE(CHECK_COLUMN(result, 0, {Value(), "0.6", "0"}));
	}
	SECTION("552") {
		// RIGHT JOIN results in Assertion `filter->expressions.size() == 1'
		REQUIRE_NO_FAIL(con.Query("CREATE TABLE t0(c0 INT);"));
		REQUIRE_NO_FAIL(con.Query("CREATE TABLE t1(c0 INT);"));
		result = con.Query("SELECT * FROM t0 RIGHT JOIN t1 ON 0 WHERE t0.c0 OR t1.c0 BETWEEN t0.c0 AND 1;");
		REQUIRE(CHECK_COLUMN(result, 0, {}));
	}
<<<<<<< HEAD
=======
	SECTION("560") {
		// Incorrect result for SUM() and negative number
		REQUIRE_NO_FAIL(con.Query("CREATE TABLE t0 (c0 INT);"));
		REQUIRE_NO_FAIL(con.Query("INSERT INTO t0 VALUES (0);"));
		result = con.Query("SELECT SUM(-1) FROM t0;");
		REQUIRE(CHECK_COLUMN(result, 0, {-1}));
	}
	SECTION("562") {
		// SELECT with CASE expression causes an assertion failure "Assertion `!entry.first->Equals(&expr)' failed"
		REQUIRE_NO_FAIL(con.Query("CREATE TABLE t0(c0 INT);"));
		REQUIRE_FAIL(con.Query("SELECT * FROM t0 GROUP BY -4.40304405E8 ORDER BY (CASE 1 WHEN 0 THEN 0 ELSE -440304405 END);"));
		result = con.Query("SELECT 1 FROM t0 GROUP BY -4.40304405E8 ORDER BY (CASE 1 WHEN 0 THEN 0 ELSE -440304405 END);");
		REQUIRE(CHECK_COLUMN(result, 0, {}));
	}


>>>>>>> cc5e3f29
}<|MERGE_RESOLUTION|>--- conflicted
+++ resolved
@@ -254,8 +254,7 @@
 		REQUIRE(CHECK_COLUMN(result, 0, {-10}));
 	}
 	SECTION("513") {
-		// LEFT JOIN with comparison on integer columns results in "Not implemented: Unimplemented type for nested loop
-		// join!"
+		// LEFT JOIN with comparison on integer columns results in "Not implemented: Unimplemented type for nested loop join!"
 		REQUIRE_NO_FAIL(con.Query("CREATE TABLE t0(c0 INT);"));
 		REQUIRE_NO_FAIL(con.Query("CREATE TABLE t1(c0 INT);"));
 		REQUIRE_NO_FAIL(con.Query("INSERT INTO t1(c0) VALUES (0);"));
@@ -301,8 +300,7 @@
 		REQUIRE(CHECK_COLUMN(result, 0, {true, true}));
 	}
 	SECTION("516") {
-		// Query with comparison on boolean column results in "Invalid type: Invalid Type [BOOL]: Invalid type for
-		// index"
+		// Query with comparison on boolean column results in "Invalid type: Invalid Type [BOOL]: Invalid type for index"
 		REQUIRE_NO_FAIL(con.Query("CREATE TABLE t0(c0 BOOL UNIQUE);"));
 		REQUIRE_NO_FAIL(con.Query("INSERT INTO t0(c0) VALUES (0);"));
 		result = con.Query("SELECT * FROM t0 WHERE t0.c0 = true;");
@@ -443,8 +441,7 @@
 		REQUIRE_NO_FAIL(con.Query("INSERT INTO t0 VALUES (0);"));
 		result = con.Query("SELECT * FROM t0, t1 GROUP BY t0.c0, t1.c0 HAVING t1.c0!=MAX(t1.c0);");
 		REQUIRE(CHECK_COLUMN(result, 0, {}));
-		result = con.Query("SELECT * FROM t0, t1 GROUP BY t0.c0, t1.c0 HAVING t1.c0!=MAX(t1.c0) UNION ALL SELECT * "
-		                   "FROM t0, t1 GROUP BY t0.c0, t1.c0 HAVING NOT t1.c0>MAX(t1.c0) ORDER BY 1, 2;");
+		result = con.Query("SELECT * FROM t0, t1 GROUP BY t0.c0, t1.c0 HAVING t1.c0!=MAX(t1.c0) UNION ALL SELECT * FROM t0, t1 GROUP BY t0.c0, t1.c0 HAVING NOT t1.c0>MAX(t1.c0) ORDER BY 1, 2;");
 		REQUIRE(CHECK_COLUMN(result, 0, {0, 0}));
 		REQUIRE(CHECK_COLUMN(result, 1, {"0", "0.9201898334673894"}));
 	}
@@ -519,8 +516,6 @@
 		result = con.Query("SELECT * FROM t0 RIGHT JOIN t1 ON 0 WHERE t0.c0 OR t1.c0 BETWEEN t0.c0 AND 1;");
 		REQUIRE(CHECK_COLUMN(result, 0, {}));
 	}
-<<<<<<< HEAD
-=======
 	SECTION("560") {
 		// Incorrect result for SUM() and negative number
 		REQUIRE_NO_FAIL(con.Query("CREATE TABLE t0 (c0 INT);"));
@@ -537,5 +532,4 @@
 	}
 
 
->>>>>>> cc5e3f29
 }