#include "duckdb/execution/join_hashtable.hpp"

#include "duckdb/storage/buffer_manager.hpp"

#include "duckdb/common/exception.hpp"
#include "duckdb/common/types/null_value.hpp"
#include "duckdb/common/vector_operations/vector_operations.hpp"
#include "duckdb/common/operator/comparison_operators.hpp"

namespace duckdb {

using ScanStructure = JoinHashTable::ScanStructure;

JoinHashTable::JoinHashTable(BufferManager &buffer_manager, vector<JoinCondition> &conditions,
                             vector<LogicalType> btypes, JoinType type)
    : row_chunk(buffer_manager), build_types(move(btypes)), equality_size(0), condition_size(0), build_size(0),
      tuple_size(0), join_type(type), finalized(false), has_null(false) {
	for (auto &condition : conditions) {
		D_ASSERT(condition.left->return_type == condition.right->return_type);
		auto return_type = condition.left->return_type;
		auto type_size = GetTypeIdSize(return_type.InternalType());
		if (condition.comparison == ExpressionType::COMPARE_EQUAL) {
			// all equality conditions should be at the front
			// all other conditions at the back
			// this assert checks that
			D_ASSERT(equality_types.size() == condition_types.size());
			equality_types.push_back(return_type);
			equality_size += type_size;
		}
		predicates.push_back(condition.comparison);
		null_values_are_equal.push_back(condition.null_values_are_equal);
		D_ASSERT(!condition.null_values_are_equal ||
		         (condition.null_values_are_equal && condition.comparison == ExpressionType::COMPARE_EQUAL));

		condition_types.push_back(return_type);
		condition_size += type_size;
	}
	// at least one equality is necessary
	D_ASSERT(!equality_types.empty());
	// size of nullmask bitset for each column that is pushed in
	//	row_chunk.nullmask_size = (build_types.size() + 7) / 8;
	for (idx_t i = 0; i < build_types.size(); i++) {
		build_size += GetTypeIdSize(build_types[i].InternalType());
	}
	tuple_size = condition_size + build_size;
	//	pointer_offset = row_chunk.nullmask_size + tuple_size;
	// entry size is the tuple size and the size of the hash/next pointer
	//	row_chunk.entry_size = row_chunk.nullmask_size + tuple_size + MaxValue(sizeof(hash_t), sizeof(uintptr_t));
	if (IsRightOuterJoin(join_type)) {
		// full/right outer joins need an extra bool to keep track of whether or not a tuple has found a matching entry
		// we place the bool before the NEXT pointer
		row_chunk.entry_size += sizeof(bool);
		pointer_offset += sizeof(bool);
	}
	// compute the per-block capacity of this HT
	row_chunk.block_capacity =
	    MaxValue<idx_t>(STANDARD_VECTOR_SIZE, (Storage::BLOCK_ALLOC_SIZE / row_chunk.entry_size) + 1);
}

JoinHashTable::~JoinHashTable() {
}

void JoinHashTable::ApplyBitmask(Vector &hashes, idx_t count) {
	if (hashes.GetVectorType() == VectorType::CONSTANT_VECTOR) {
		D_ASSERT(!ConstantVector::IsNull(hashes));
		auto indices = ConstantVector::GetData<hash_t>(hashes);
		*indices = *indices & bitmask;
	} else {
		hashes.Normalify(count);
		auto indices = FlatVector::GetData<hash_t>(hashes);
		for (idx_t i = 0; i < count; i++) {
			indices[i] &= bitmask;
		}
	}
}

void JoinHashTable::ApplyBitmask(Vector &hashes, const SelectionVector &sel, idx_t count, Vector &pointers) {
	VectorData hdata;
	hashes.Orrify(count, hdata);

	auto hash_data = (hash_t *)hdata.data;
	auto result_data = FlatVector::GetData<data_ptr_t *>(pointers);
	auto main_ht = (data_ptr_t *)hash_map->node->buffer;
	for (idx_t i = 0; i < count; i++) {
		auto rindex = sel.get_index(i);
		auto hindex = hdata.sel->get_index(rindex);
		auto hash = hash_data[hindex];
		result_data[rindex] = main_ht + (hash & bitmask);
	}
}

void JoinHashTable::Hash(DataChunk &keys, const SelectionVector &sel, idx_t count, Vector &hashes) {
	if (count == keys.size()) {
		// no null values are filtered: use regular hash functions
		VectorOperations::Hash(keys.data[0], hashes, keys.size());
		for (idx_t i = 1; i < equality_types.size(); i++) {
			VectorOperations::CombineHash(hashes, keys.data[i], keys.size());
		}
	} else {
		// null values were filtered: use selection vector
		VectorOperations::Hash(keys.data[0], hashes, sel, count);
		for (idx_t i = 1; i < equality_types.size(); i++) {
			VectorOperations::CombineHash(hashes, keys.data[i], sel, count);
		}
	}
}
<<<<<<< HEAD
=======
template <class T>
static void TemplatedSerializeVData(VectorData &vdata, const SelectionVector &sel, idx_t count,
                                    data_ptr_t key_locations[]) {
	auto source = (T *)vdata.data;
	if (!vdata.validity.AllValid()) {
		for (idx_t i = 0; i < count; i++) {
			auto idx = sel.get_index(i);
			auto source_idx = vdata.sel->get_index(idx);

			auto target = (T *)key_locations[i];
			T value = !vdata.validity.RowIsValid(source_idx) ? NullValue<T>() : source[source_idx];
			Store<T>(value, (data_ptr_t)target);
			key_locations[i] += sizeof(T);
		}
	} else {
		for (idx_t i = 0; i < count; i++) {
			auto idx = sel.get_index(i);
			auto source_idx = vdata.sel->get_index(idx);

			auto target = (T *)key_locations[i];
			Store<T>(source[source_idx], (data_ptr_t)target);
			key_locations[i] += sizeof(T);
		}
	}
}
>>>>>>> b3fee510

static void InitializeOuterJoin(idx_t count, data_ptr_t key_locations[]) {
	for (idx_t i = 0; i < count; i++) {
		auto target = (bool *)key_locations[i];
		*target = false;
		key_locations[i] += sizeof(bool);
	}
}

<<<<<<< HEAD
=======
void JoinHashTable::SerializeVectorData(VectorData &vdata, PhysicalType type, const SelectionVector &sel, idx_t count,
                                        data_ptr_t key_locations[]) {
	switch (type) {
	case PhysicalType::BOOL:
	case PhysicalType::INT8:
		TemplatedSerializeVData<int8_t>(vdata, sel, count, key_locations);
		break;
	case PhysicalType::INT16:
		TemplatedSerializeVData<int16_t>(vdata, sel, count, key_locations);
		break;
	case PhysicalType::INT32:
		TemplatedSerializeVData<int32_t>(vdata, sel, count, key_locations);
		break;
	case PhysicalType::INT64:
		TemplatedSerializeVData<int64_t>(vdata, sel, count, key_locations);
		break;
	case PhysicalType::UINT8:
		TemplatedSerializeVData<uint8_t>(vdata, sel, count, key_locations);
		break;
	case PhysicalType::UINT16:
		TemplatedSerializeVData<uint16_t>(vdata, sel, count, key_locations);
		break;
	case PhysicalType::UINT32:
		TemplatedSerializeVData<uint32_t>(vdata, sel, count, key_locations);
		break;
	case PhysicalType::UINT64:
		TemplatedSerializeVData<uint64_t>(vdata, sel, count, key_locations);
		break;
	case PhysicalType::INT128:
		TemplatedSerializeVData<hugeint_t>(vdata, sel, count, key_locations);
		break;
	case PhysicalType::FLOAT:
		TemplatedSerializeVData<float>(vdata, sel, count, key_locations);
		break;
	case PhysicalType::DOUBLE:
		TemplatedSerializeVData<double>(vdata, sel, count, key_locations);
		break;
	case PhysicalType::HASH:
		TemplatedSerializeVData<hash_t>(vdata, sel, count, key_locations);
		break;
	case PhysicalType::INTERVAL:
		TemplatedSerializeVData<interval_t>(vdata, sel, count, key_locations);
		break;
	case PhysicalType::VARCHAR: {
		StringHeap local_heap;
		auto source = (string_t *)vdata.data;
		for (idx_t i = 0; i < count; i++) {
			auto idx = sel.get_index(i);
			auto source_idx = vdata.sel->get_index(idx);

			string_t new_val;
			if (!vdata.validity.RowIsValid(source_idx)) {
				new_val = NullValue<string_t>();
			} else if (source[source_idx].IsInlined()) {
				new_val = source[source_idx];
			} else {
				new_val = local_heap.AddBlob(source[source_idx].GetDataUnsafe(), source[source_idx].GetSize());
			}
			Store<string_t>(new_val, key_locations[i]);
			key_locations[i] += sizeof(string_t);
		}
		lock_guard<mutex> append_lock(ht_lock);
		string_heap.MergeHeap(local_heap);
		break;
	}
	default:
		throw NotImplementedException("FIXME: unimplemented serialize");
	}
}

void JoinHashTable::SerializeVector(Vector &v, idx_t vcount, const SelectionVector &sel, idx_t count,
                                    data_ptr_t key_locations[]) {
	VectorData vdata;
	v.Orrify(vcount, vdata);

	SerializeVectorData(vdata, v.GetType().InternalType(), sel, count, key_locations);
}

idx_t JoinHashTable::AppendToBlock(HTDataBlock &block, BufferHandle &handle, vector<BlockAppendEntry> &append_entries,
                                   idx_t remaining) {
	idx_t append_count = MinValue<idx_t>(remaining, block.capacity - block.count);
	auto dataptr = handle.node->buffer + block.count * entry_size;
	append_entries.emplace_back(dataptr, append_count);
	block.count += append_count;
	return append_count;
}

>>>>>>> b3fee510
static idx_t FilterNullValues(VectorData &vdata, const SelectionVector &sel, idx_t count, SelectionVector &result) {
	idx_t result_count = 0;
	for (idx_t i = 0; i < count; i++) {
		auto idx = sel.get_index(i);
		auto key_idx = vdata.sel->get_index(idx);
		if (vdata.validity.RowIsValid(key_idx)) {
			result.set_index(result_count++, idx);
		}
	}
	return result_count;
}

idx_t JoinHashTable::PrepareKeys(DataChunk &keys, unique_ptr<VectorData[]> &key_data,
                                 const SelectionVector *&current_sel, SelectionVector &sel, bool build_side) {
	key_data = keys.Orrify();

	// figure out which keys are NULL, and create a selection vector out of them
	current_sel = &FlatVector::INCREMENTAL_SELECTION_VECTOR;
	idx_t added_count = keys.size();
	if (build_side && IsRightOuterJoin(join_type)) {
		// in case of a right or full outer join, we cannot remove NULL keys from the build side
		return added_count;
	}
	for (idx_t i = 0; i < keys.ColumnCount(); i++) {
		if (!null_values_are_equal[i]) {
			if (key_data[i].validity.AllValid()) {
				continue;
			}
			added_count = FilterNullValues(key_data[i], *current_sel, added_count, sel);
			// null values are NOT equal for this column, filter them out
			current_sel = &sel;
		}
	}
	return added_count;
}

void JoinHashTable::Build(DataChunk &keys, DataChunk &payload) {
	D_ASSERT(!finalized);
	D_ASSERT(keys.size() == payload.size());
	if (keys.size() == 0) {
		return;
	}
	// special case: correlated mark join
	if (join_type == JoinType::MARK && !correlated_mark_join_info.correlated_types.empty()) {
		auto &info = correlated_mark_join_info;
		lock_guard<mutex> mj_lock(info.mj_lock);
		// Correlated MARK join
		// for the correlated mark join we need to keep track of COUNT(*) and COUNT(COLUMN) for each of the correlated
		// columns push into the aggregate hash table
		D_ASSERT(info.correlated_counts);
		info.group_chunk.SetCardinality(keys);
		for (idx_t i = 0; i < info.correlated_types.size(); i++) {
			info.group_chunk.data[i].Reference(keys.data[i]);
		}
		info.payload_chunk.SetCardinality(keys);
		info.payload_chunk.data[0].Reference(keys.data[info.correlated_types.size()]);
		info.correlated_counts->AddChunk(info.group_chunk, info.payload_chunk);
	}

	// prepare the keys for processing
	unique_ptr<VectorData[]> key_data;
	const SelectionVector *current_sel;
	SelectionVector sel(STANDARD_VECTOR_SIZE);
	idx_t added_count = PrepareKeys(keys, key_data, current_sel, sel, true);
	if (added_count < keys.size()) {
		has_null = true;
	}
	if (added_count == 0) {
		return;
	}

	data_ptr_t key_locations[STANDARD_VECTOR_SIZE];
	data_ptr_t nullmask_locations[STANDARD_VECTOR_SIZE]; // FIXME: nullmask locations
	row_chunk.Build(added_count, key_locations);

	// hash the keys and obtain an entry in the list
	// note that we only hash the keys used in the equality comparison
	Vector hash_values(LogicalType::HASH);
	Hash(keys, *current_sel, added_count, hash_values);

	// serialize the keys to the key locations
	for (idx_t i = 0; i < keys.ColumnCount(); i++) {
		row_chunk.SerializeVectorData(key_data[i], keys.data[i].GetType().InternalType(), *current_sel, added_count, i,
		                              key_locations, nullmask_locations);
	}
	// now serialize the payload
	if (!build_types.empty()) {
		for (idx_t i = 0; i < payload.ColumnCount(); i++) {
			row_chunk.SerializeVector(payload.data[i], payload.size(), *current_sel, added_count,
			                          keys.ColumnCount() + i, key_locations, nullmask_locations);
		}
	}
	if (IsRightOuterJoin(join_type)) {
		// for FULL/RIGHT OUTER joins initialize the "found" boolean to false
		InitializeOuterJoin(added_count, key_locations);
	}
	row_chunk.SerializeVector(hash_values, payload.size(), *current_sel, added_count,
	                          keys.ColumnCount() + build_types.size() - 1, key_locations, nullmask_locations);
}

void JoinHashTable::InsertHashes(Vector &hashes, idx_t count, data_ptr_t key_locations[]) {
	D_ASSERT(hashes.GetType().id() == LogicalTypeId::HASH);

	// use bitmask to get position in array
	ApplyBitmask(hashes, count);

	hashes.Normalify(count);

	D_ASSERT(hashes.GetVectorType() == VectorType::FLAT_VECTOR);
	auto pointers = (data_ptr_t *)hash_map->node->buffer;
	auto indices = FlatVector::GetData<hash_t>(hashes);
	for (idx_t i = 0; i < count; i++) {
		auto index = indices[i];
		// set prev in current key to the value (NOTE: this will be nullptr if
		// there is none)
		auto prev_pointer = (data_ptr_t *)(key_locations[i] + pointer_offset);
		Store<data_ptr_t>(pointers[index], (data_ptr_t)prev_pointer);

		// set pointer to current tuple
		pointers[index] = key_locations[i];
	}
}

void JoinHashTable::Finalize() {
	// the build has finished, now iterate over all the nodes and construct the final hash table
	// select a HT that has at least 50% empty space
	idx_t capacity = NextPowerOfTwo(MaxValue<idx_t>(Size() * 2, (Storage::BLOCK_ALLOC_SIZE / sizeof(data_ptr_t)) + 1));
	// size needs to be a power of 2
	D_ASSERT((capacity & (capacity - 1)) == 0);
	bitmask = capacity - 1;

	// allocate the HT and initialize it with all-zero entries
	hash_map = row_chunk.buffer_manager.Allocate(capacity * sizeof(data_ptr_t));
	memset(hash_map->node->buffer, 0, capacity * sizeof(data_ptr_t));

	Vector hashes(LogicalType::HASH);
	auto hash_data = FlatVector::GetData<hash_t>(hashes);
	data_ptr_t key_locations[STANDARD_VECTOR_SIZE];
	// now construct the actual hash table; scan the nodes
	// as we can the nodes we pin all the blocks of the HT and keep them pinned until the HT is destroyed
	// this is so that we can keep pointers around to the blocks
	// FIXME: if we cannot keep everything pinned in memory, we could switch to an out-of-memory merge join or so
	for (auto &block : row_chunk.blocks) {
		auto handle = row_chunk.buffer_manager.Pin(block.block);
		data_ptr_t dataptr = handle->node->buffer;
		idx_t entry = 0;
		while (entry < block.count) {
			// fetch the next vector of entries from the blocks
			idx_t next = MinValue<idx_t>(STANDARD_VECTOR_SIZE, block.count - entry);
			for (idx_t i = 0; i < next; i++) {
				hash_data[i] = Load<hash_t>((data_ptr_t)(dataptr + pointer_offset));
				//				key_locations[i] = dataptr + row_chunk.nullmask_size;
				dataptr += row_chunk.entry_size;
			}
			// now insert into the hash table
			InsertHashes(hashes, next, key_locations);

			entry += next;
		}
		pinned_handles.push_back(move(handle));
	}

	finalized = true;
}

unique_ptr<ScanStructure> JoinHashTable::Probe(DataChunk &keys) {
	D_ASSERT(Size() > 0); // should be handled before
	D_ASSERT(finalized);

	// set up the scan structure
	auto ss = make_unique<ScanStructure>(*this);

	if (join_type != JoinType::INNER) {
		ss->found_match = unique_ptr<bool[]>(new bool[STANDARD_VECTOR_SIZE]);
		memset(ss->found_match.get(), 0, sizeof(bool) * STANDARD_VECTOR_SIZE);
	}

	// first prepare the keys for probing
	const SelectionVector *current_sel;
	ss->count = PrepareKeys(keys, ss->key_data, current_sel, ss->sel_vector, false);
	if (ss->count == 0) {
		return ss;
	}

	// hash all the keys
	Vector hashes(LogicalType::HASH);
	Hash(keys, *current_sel, ss->count, hashes);

	// now initialize the pointers of the scan structure based on the hashes
	ApplyBitmask(hashes, *current_sel, ss->count, ss->pointers);

	// create the selection vector linking to only non-empty entries
	idx_t count = 0;
	auto pointers = FlatVector::GetData<data_ptr_t>(ss->pointers);
	for (idx_t i = 0; i < ss->count; i++) {
		auto idx = current_sel->get_index(i);
		auto chain_pointer = (data_ptr_t *)(pointers[idx]);
		pointers[idx] = *chain_pointer;
		if (pointers[idx]) {
			ss->sel_vector.set_index(count++, idx);
		}
	}
	ss->count = count;
	return ss;
}

ScanStructure::ScanStructure(JoinHashTable &ht) : sel_vector(STANDARD_VECTOR_SIZE), ht(ht), finished(false) {
	pointers.Initialize(LogicalType::POINTER);
}

void ScanStructure::Next(DataChunk &keys, DataChunk &left, DataChunk &result) {
	if (finished) {
		return;
	}

	switch (ht.join_type) {
	case JoinType::INNER:
	case JoinType::RIGHT:
		NextInnerJoin(keys, left, result);
		break;
	case JoinType::SEMI:
		NextSemiJoin(keys, left, result);
		break;
	case JoinType::MARK:
		NextMarkJoin(keys, left, result);
		break;
	case JoinType::ANTI:
		NextAntiJoin(keys, left, result);
		break;
	case JoinType::OUTER:
	case JoinType::LEFT:
		NextLeftJoin(keys, left, result);
		break;
	case JoinType::SINGLE:
		NextSingleJoin(keys, left, result);
		break;
	default:
		throw Exception("Unhandled join type in JoinHashTable");
	}
}

template <bool NO_MATCH_SEL, class T, class OP>
static idx_t TemplatedGather(VectorData &vdata, Vector &pointers, const SelectionVector &current_sel, idx_t count,
                             idx_t offset, SelectionVector *match_sel, SelectionVector *no_match_sel,
                             idx_t &no_match_count) {
	idx_t result_count = 0;
	auto data = (T *)vdata.data;
	auto ptrs = FlatVector::GetData<uintptr_t>(pointers);
	for (idx_t i = 0; i < count; i++) {
		auto idx = current_sel.get_index(i);
		auto kidx = vdata.sel->get_index(idx);
		auto gdata = (T *)(ptrs[idx] + offset);
		T val = Load<T>((data_ptr_t)gdata);
		if (!vdata.validity.RowIsValid(kidx)) {
			if (IsNullValue<T>(val)) {
				match_sel->set_index(result_count++, idx);
			} else {
				if (NO_MATCH_SEL) {
					no_match_sel->set_index(no_match_count++, idx);
				}
			}
		} else {
			if (OP::template Operation<T>(data[kidx], val)) {
				match_sel->set_index(result_count++, idx);
			} else {
				if (NO_MATCH_SEL) {
					no_match_sel->set_index(no_match_count++, idx);
				}
			}
		}
	}
	return result_count;
}

template <bool NO_MATCH_SEL, class OP>
static idx_t GatherSwitch(VectorData &data, PhysicalType type, Vector &pointers, const SelectionVector &current_sel,
                          idx_t count, idx_t offset, SelectionVector *match_sel, SelectionVector *no_match_sel,
                          idx_t &no_match_count) {
	switch (type) {
	case PhysicalType::UINT8:
		return TemplatedGather<NO_MATCH_SEL, uint8_t, OP>(data, pointers, current_sel, count, offset, match_sel,
		                                                  no_match_sel, no_match_count);
	case PhysicalType::UINT16:
		return TemplatedGather<NO_MATCH_SEL, uint16_t, OP>(data, pointers, current_sel, count, offset, match_sel,
		                                                   no_match_sel, no_match_count);
	case PhysicalType::UINT32:
		return TemplatedGather<NO_MATCH_SEL, uint32_t, OP>(data, pointers, current_sel, count, offset, match_sel,
		                                                   no_match_sel, no_match_count);
	case PhysicalType::UINT64:
		return TemplatedGather<NO_MATCH_SEL, uint64_t, OP>(data, pointers, current_sel, count, offset, match_sel,
		                                                   no_match_sel, no_match_count);
	case PhysicalType::BOOL:
	case PhysicalType::INT8:
		return TemplatedGather<NO_MATCH_SEL, int8_t, OP>(data, pointers, current_sel, count, offset, match_sel,
		                                                 no_match_sel, no_match_count);
	case PhysicalType::INT16:
		return TemplatedGather<NO_MATCH_SEL, int16_t, OP>(data, pointers, current_sel, count, offset, match_sel,
		                                                  no_match_sel, no_match_count);
	case PhysicalType::INT32:
		return TemplatedGather<NO_MATCH_SEL, int32_t, OP>(data, pointers, current_sel, count, offset, match_sel,
		                                                  no_match_sel, no_match_count);
	case PhysicalType::INT64:
		return TemplatedGather<NO_MATCH_SEL, int64_t, OP>(data, pointers, current_sel, count, offset, match_sel,
		                                                  no_match_sel, no_match_count);
	case PhysicalType::INT128:
		return TemplatedGather<NO_MATCH_SEL, hugeint_t, OP>(data, pointers, current_sel, count, offset, match_sel,
		                                                    no_match_sel, no_match_count);
	case PhysicalType::FLOAT:
		return TemplatedGather<NO_MATCH_SEL, float, OP>(data, pointers, current_sel, count, offset, match_sel,
		                                                no_match_sel, no_match_count);
	case PhysicalType::DOUBLE:
		return TemplatedGather<NO_MATCH_SEL, double, OP>(data, pointers, current_sel, count, offset, match_sel,
		                                                 no_match_sel, no_match_count);
	case PhysicalType::INTERVAL:
		return TemplatedGather<NO_MATCH_SEL, interval_t, OP>(data, pointers, current_sel, count, offset, match_sel,
		                                                     no_match_sel, no_match_count);
	case PhysicalType::VARCHAR:
		return TemplatedGather<NO_MATCH_SEL, string_t, OP>(data, pointers, current_sel, count, offset, match_sel,
		                                                   no_match_sel, no_match_count);
	default:
		throw NotImplementedException("Unimplemented type for GatherSwitch");
	}
}

template <bool NO_MATCH_SEL>
idx_t ScanStructure::ResolvePredicates(DataChunk &keys, SelectionVector *match_sel, SelectionVector *no_match_sel) {
	SelectionVector *current_sel = &this->sel_vector;
	idx_t remaining_count = this->count;
	idx_t offset = 0;
	idx_t no_match_count = 0;
	for (idx_t i = 0; i < ht.predicates.size(); i++) {
		auto internal_type = keys.data[i].GetType().InternalType();
		switch (ht.predicates[i]) {
		case ExpressionType::COMPARE_EQUAL:
			remaining_count =
			    GatherSwitch<NO_MATCH_SEL, Equals>(key_data[i], internal_type, this->pointers, *current_sel,
			                                       remaining_count, offset, match_sel, no_match_sel, no_match_count);
			break;
		case ExpressionType::COMPARE_NOTEQUAL:
			remaining_count =
			    GatherSwitch<NO_MATCH_SEL, NotEquals>(key_data[i], internal_type, this->pointers, *current_sel,
			                                          remaining_count, offset, match_sel, no_match_sel, no_match_count);
			break;
		case ExpressionType::COMPARE_GREATERTHAN:
			remaining_count = GatherSwitch<NO_MATCH_SEL, GreaterThan>(key_data[i], internal_type, this->pointers,
			                                                          *current_sel, remaining_count, offset, match_sel,
			                                                          no_match_sel, no_match_count);
			break;
		case ExpressionType::COMPARE_GREATERTHANOREQUALTO:
			remaining_count = GatherSwitch<NO_MATCH_SEL, GreaterThanEquals>(key_data[i], internal_type, this->pointers,
			                                                                *current_sel, remaining_count, offset,
			                                                                match_sel, no_match_sel, no_match_count);
			break;
		case ExpressionType::COMPARE_LESSTHAN:
			remaining_count =
			    GatherSwitch<NO_MATCH_SEL, LessThan>(key_data[i], internal_type, this->pointers, *current_sel,
			                                         remaining_count, offset, match_sel, no_match_sel, no_match_count);
			break;
		case ExpressionType::COMPARE_LESSTHANOREQUALTO:
			remaining_count = GatherSwitch<NO_MATCH_SEL, LessThanEquals>(key_data[i], internal_type, this->pointers,
			                                                             *current_sel, remaining_count, offset,
			                                                             match_sel, no_match_sel, no_match_count);
			break;
		default:
			throw NotImplementedException("Unimplemented comparison type for join");
		}
		if (remaining_count == 0) {
			break;
		}
		current_sel = match_sel;
		offset += GetTypeIdSize(internal_type);
	}
	return remaining_count;
}

idx_t ScanStructure::ResolvePredicates(DataChunk &keys, SelectionVector &match_sel, SelectionVector &no_match_sel) {
	return ResolvePredicates<true>(keys, &match_sel, &no_match_sel);
}

idx_t ScanStructure::ResolvePredicates(DataChunk &keys, SelectionVector &match_sel) {
	return ResolvePredicates<false>(keys, &match_sel, nullptr);
}

idx_t ScanStructure::ScanInnerJoin(DataChunk &keys, SelectionVector &result_vector) {
	while (true) {
		// resolve the predicates for this set of keys
		idx_t result_count = ResolvePredicates(keys, result_vector);

		// after doing all the comparisons set the found_match vector
		if (found_match) {
			for (idx_t i = 0; i < result_count; i++) {
				auto idx = result_vector.get_index(i);
				found_match[idx] = true;
			}
		}
		if (result_count > 0) {
			return result_count;
		}
		// no matches found: check the next set of pointers
		AdvancePointers();
		if (this->count == 0) {
			return 0;
		}
	}
}

void ScanStructure::AdvancePointers(const SelectionVector &sel, idx_t sel_count) {
	// now for all the pointers, we move on to the next set of pointers
	idx_t new_count = 0;
	auto ptrs = FlatVector::GetData<data_ptr_t>(this->pointers);
	for (idx_t i = 0; i < sel_count; i++) {
		auto idx = sel.get_index(i);
		auto chain_pointer = (data_ptr_t *)(ptrs[idx] + ht.pointer_offset);
		ptrs[idx] = Load<data_ptr_t>((data_ptr_t)chain_pointer);
		if (ptrs[idx]) {
			this->sel_vector.set_index(new_count++, idx);
		}
	}
	this->count = new_count;
}

void ScanStructure::AdvancePointers() {
	AdvancePointers(this->sel_vector, this->count);
}

template <class T>
static void TemplatedGatherResult(Vector &result, uintptr_t *pointers, const SelectionVector &result_vector,
                                  const SelectionVector &sel_vector, idx_t count, idx_t offset) {
	auto rdata = FlatVector::GetData<T>(result);
	auto &mask = FlatVector::Validity(result);
	for (idx_t i = 0; i < count; i++) {
		auto ridx = result_vector.get_index(i);
		auto pidx = sel_vector.get_index(i);
		T hdata = Load<T>((data_ptr_t)(pointers[pidx] + offset));
		if (IsNullValue<T>(hdata)) {
			mask.SetInvalid(ridx);
		} else {
			rdata[ridx] = hdata;
		}
	}
}

static void GatherResultVector(Vector &result, const SelectionVector &result_vector, uintptr_t *ptrs,
                               const SelectionVector &sel_vector, idx_t count, idx_t &offset) {
	result.SetVectorType(VectorType::FLAT_VECTOR);
	switch (result.GetType().InternalType()) {
	case PhysicalType::BOOL:
	case PhysicalType::INT8:
		TemplatedGatherResult<int8_t>(result, ptrs, result_vector, sel_vector, count, offset);
		break;
	case PhysicalType::INT16:
		TemplatedGatherResult<int16_t>(result, ptrs, result_vector, sel_vector, count, offset);
		break;
	case PhysicalType::INT32:
		TemplatedGatherResult<int32_t>(result, ptrs, result_vector, sel_vector, count, offset);
		break;
	case PhysicalType::INT64:
		TemplatedGatherResult<int64_t>(result, ptrs, result_vector, sel_vector, count, offset);
		break;
	case PhysicalType::UINT8:
		TemplatedGatherResult<uint8_t>(result, ptrs, result_vector, sel_vector, count, offset);
		break;
	case PhysicalType::UINT16:
		TemplatedGatherResult<uint16_t>(result, ptrs, result_vector, sel_vector, count, offset);
		break;
	case PhysicalType::UINT32:
		TemplatedGatherResult<uint32_t>(result, ptrs, result_vector, sel_vector, count, offset);
		break;
	case PhysicalType::UINT64:
		TemplatedGatherResult<uint64_t>(result, ptrs, result_vector, sel_vector, count, offset);
		break;
	case PhysicalType::INT128:
		TemplatedGatherResult<hugeint_t>(result, ptrs, result_vector, sel_vector, count, offset);
		break;
	case PhysicalType::FLOAT:
		TemplatedGatherResult<float>(result, ptrs, result_vector, sel_vector, count, offset);
		break;
	case PhysicalType::DOUBLE:
		TemplatedGatherResult<double>(result, ptrs, result_vector, sel_vector, count, offset);
		break;
	case PhysicalType::INTERVAL:
		TemplatedGatherResult<interval_t>(result, ptrs, result_vector, sel_vector, count, offset);
		break;
	case PhysicalType::VARCHAR:
		TemplatedGatherResult<string_t>(result, ptrs, result_vector, sel_vector, count, offset);
		break;
	default:
		throw NotImplementedException("Unimplemented type for ScanStructure::GatherResult");
	}
	offset += GetTypeIdSize(result.GetType().InternalType());
}

void ScanStructure::GatherResult(Vector &result, const SelectionVector &result_vector,
                                 const SelectionVector &v_sel_vector, idx_t vcount, idx_t &offset) {
	auto ptrs = FlatVector::GetData<uintptr_t>(pointers);
	GatherResultVector(result, result_vector, ptrs, v_sel_vector, vcount, offset);
}

void ScanStructure::GatherResult(Vector &result, const SelectionVector &v_sel_vector, idx_t vcount, idx_t &offset) {
	GatherResult(result, FlatVector::INCREMENTAL_SELECTION_VECTOR, v_sel_vector, vcount, offset);
}

void ScanStructure::NextInnerJoin(DataChunk &keys, DataChunk &left, DataChunk &result) {
	D_ASSERT(result.ColumnCount() == left.ColumnCount() + ht.build_types.size());
	if (this->count == 0) {
		// no pointers left to chase
		return;
	}

	SelectionVector result_vector(STANDARD_VECTOR_SIZE);

	idx_t result_count = ScanInnerJoin(keys, result_vector);
	if (result_count > 0) {
		if (IsRightOuterJoin(ht.join_type)) {
			// full/right outer join: mark join matches as FOUND in the HT
			auto ptrs = FlatVector::GetData<uintptr_t>(pointers);
			for (idx_t i = 0; i < result_count; i++) {
				auto idx = result_vector.get_index(i);
				auto chain_pointer = (data_ptr_t *)(ptrs[idx] + ht.tuple_size);
				auto target = (bool *)chain_pointer;
				*target = true;
			}
		}
		// matches were found
		// construct the result
		// on the LHS, we create a slice using the result vector
		result.Slice(left, result_vector, result_count);

		// on the RHS, we need to fetch the data from the hash table
		idx_t offset = ht.condition_size;
		for (idx_t i = 0; i < ht.build_types.size(); i++) {
			auto &vector = result.data[left.ColumnCount() + i];
			D_ASSERT(vector.GetType() == ht.build_types[i]);
			GatherResult(vector, result_vector, result_count, offset);
		}
		AdvancePointers();
	}
}

void ScanStructure::ScanKeyMatches(DataChunk &keys) {
	// the semi-join, anti-join and mark-join we handle a differently from the inner join
	// since there can be at most STANDARD_VECTOR_SIZE results
	// we handle the entire chunk in one call to Next().
	// for every pointer, we keep chasing pointers and doing comparisons.
	// this results in a boolean array indicating whether or not the tuple has a match
	SelectionVector match_sel(STANDARD_VECTOR_SIZE), no_match_sel(STANDARD_VECTOR_SIZE);
	while (this->count > 0) {
		// resolve the predicates for the current set of pointers
		idx_t match_count = ResolvePredicates(keys, match_sel, no_match_sel);
		idx_t no_match_count = this->count - match_count;

		// mark each of the matches as found
		for (idx_t i = 0; i < match_count; i++) {
			found_match[match_sel.get_index(i)] = true;
		}
		// continue searching for the ones where we did not find a match yet
		AdvancePointers(no_match_sel, no_match_count);
	}
}

template <bool MATCH>
void ScanStructure::NextSemiOrAntiJoin(DataChunk &keys, DataChunk &left, DataChunk &result) {
	D_ASSERT(left.ColumnCount() == result.ColumnCount());
	D_ASSERT(keys.size() == left.size());
	// create the selection vector from the matches that were found
	SelectionVector sel(STANDARD_VECTOR_SIZE);
	idx_t result_count = 0;
	for (idx_t i = 0; i < keys.size(); i++) {
		if (found_match[i] == MATCH) {
			// part of the result
			sel.set_index(result_count++, i);
		}
	}
	// construct the final result
	if (result_count > 0) {
		// we only return the columns on the left side
		// reference the columns of the left side from the result
		result.Slice(left, sel, result_count);
	} else {
		D_ASSERT(result.size() == 0);
	}
}

void ScanStructure::NextSemiJoin(DataChunk &keys, DataChunk &left, DataChunk &result) {
	// first scan for key matches
	ScanKeyMatches(keys);
	// then construct the result from all tuples with a match
	NextSemiOrAntiJoin<true>(keys, left, result);

	finished = true;
}

void ScanStructure::NextAntiJoin(DataChunk &keys, DataChunk &left, DataChunk &result) {
	// first scan for key matches
	ScanKeyMatches(keys);
	// then construct the result from all tuples that did not find a match
	NextSemiOrAntiJoin<false>(keys, left, result);

	finished = true;
}

void ScanStructure::ConstructMarkJoinResult(DataChunk &join_keys, DataChunk &child, DataChunk &result) {
	// for the initial set of columns we just reference the left side
	result.SetCardinality(child);
	for (idx_t i = 0; i < child.ColumnCount(); i++) {
		result.data[i].Reference(child.data[i]);
	}
	auto &mark_vector = result.data.back();
	mark_vector.SetVectorType(VectorType::FLAT_VECTOR);
	// first we set the NULL values from the join keys
	// if there is any NULL in the keys, the result is NULL
	auto bool_result = FlatVector::GetData<bool>(mark_vector);
	auto &mask = FlatVector::Validity(mark_vector);
	for (idx_t col_idx = 0; col_idx < join_keys.ColumnCount(); col_idx++) {
		if (ht.null_values_are_equal[col_idx]) {
			continue;
		}
		VectorData jdata;
		join_keys.data[col_idx].Orrify(join_keys.size(), jdata);
		if (!jdata.validity.AllValid()) {
			for (idx_t i = 0; i < join_keys.size(); i++) {
				auto jidx = jdata.sel->get_index(i);
				mask.Set(i, jdata.validity.RowIsValidUnsafe(jidx));
			}
		}
	}
	// now set the remaining entries to either true or false based on whether a match was found
	if (found_match) {
		for (idx_t i = 0; i < child.size(); i++) {
			bool_result[i] = found_match[i];
		}
	} else {
		memset(bool_result, 0, sizeof(bool) * child.size());
	}
	// if the right side contains NULL values, the result of any FALSE becomes NULL
	if (ht.has_null) {
		for (idx_t i = 0; i < child.size(); i++) {
			if (!bool_result[i]) {
				mask.SetInvalid(i);
			}
		}
	}
}

void ScanStructure::NextMarkJoin(DataChunk &keys, DataChunk &input, DataChunk &result) {
	D_ASSERT(result.ColumnCount() == input.ColumnCount() + 1);
	D_ASSERT(result.data.back().GetType() == LogicalType::BOOLEAN);
	// this method should only be called for a non-empty HT
	D_ASSERT(ht.Size() > 0);

	ScanKeyMatches(keys);
	if (ht.correlated_mark_join_info.correlated_types.empty()) {
		ConstructMarkJoinResult(keys, input, result);
	} else {
		auto &info = ht.correlated_mark_join_info;
		// there are correlated columns
		// first we fetch the counts from the aggregate hashtable corresponding to these entries
		D_ASSERT(keys.ColumnCount() == info.group_chunk.ColumnCount() + 1);
		info.group_chunk.SetCardinality(keys);
		for (idx_t i = 0; i < info.group_chunk.ColumnCount(); i++) {
			info.group_chunk.data[i].Reference(keys.data[i]);
		}
		info.correlated_counts->FetchAggregates(info.group_chunk, info.result_chunk);

		// for the initial set of columns we just reference the left side
		result.SetCardinality(input);
		for (idx_t i = 0; i < input.ColumnCount(); i++) {
			result.data[i].Reference(input.data[i]);
		}
		// create the result matching vector
		auto &last_key = keys.data.back();
		auto &result_vector = result.data.back();
		// first set the nullmask based on whether or not there were NULL values in the join key
		result_vector.SetVectorType(VectorType::FLAT_VECTOR);
		auto bool_result = FlatVector::GetData<bool>(result_vector);
		auto &mask = FlatVector::Validity(result_vector);
		switch (last_key.GetVectorType()) {
		case VectorType::CONSTANT_VECTOR:
			if (ConstantVector::IsNull(last_key)) {
				mask.SetAllInvalid(input.size());
			}
			break;
		case VectorType::FLAT_VECTOR:
			mask.Copy(FlatVector::Validity(last_key), input.size());
			break;
		default: {
			VectorData kdata;
			last_key.Orrify(keys.size(), kdata);
			for (idx_t i = 0; i < input.size(); i++) {
				auto kidx = kdata.sel->get_index(i);
				mask.Set(i, kdata.validity.RowIsValid(kidx));
			}
			break;
		}
		}

		auto count_star = FlatVector::GetData<int64_t>(info.result_chunk.data[0]);
		auto count_col = FlatVector::GetData<int64_t>(info.result_chunk.data[1]);
		// set the entries to either true or false based on whether a match was found
		for (idx_t i = 0; i < input.size(); i++) {
			D_ASSERT(count_star[i] >= count_col[i]);
			bool_result[i] = found_match ? found_match[i] : false;
			if (!bool_result[i] && count_star[i] > count_col[i]) {
				// RHS has NULL value and result is false: set to null
				mask.SetInvalid(i);
			}
			if (count_star[i] == 0) {
				// count == 0, set nullmask to false (we know the result is false now)
				mask.SetValid(i);
			}
		}
	}
	finished = true;
}

void ScanStructure::NextLeftJoin(DataChunk &keys, DataChunk &left, DataChunk &result) {
	// a LEFT OUTER JOIN is identical to an INNER JOIN except all tuples that do
	// not have a match must return at least one tuple (with the right side set
	// to NULL in every column)
	NextInnerJoin(keys, left, result);
	if (result.size() == 0) {
		// no entries left from the normal join
		// fill in the result of the remaining left tuples
		// together with NULL values on the right-hand side
		idx_t remaining_count = 0;
		SelectionVector sel(STANDARD_VECTOR_SIZE);
		for (idx_t i = 0; i < left.size(); i++) {
			if (!found_match[i]) {
				sel.set_index(remaining_count++, i);
			}
		}
		if (remaining_count > 0) {
			// have remaining tuples
			// slice the left side with tuples that did not find a match
			result.Slice(left, sel, remaining_count);

			// now set the right side to NULL
			for (idx_t i = left.ColumnCount(); i < result.ColumnCount(); i++) {
				result.data[i].SetVectorType(VectorType::CONSTANT_VECTOR);
				ConstantVector::SetNull(result.data[i], true);
			}
		}
		finished = true;
	}
}

void ScanStructure::NextSingleJoin(DataChunk &keys, DataChunk &input, DataChunk &result) {
	// single join
	// this join is similar to the semi join except that
	// (1) we actually return data from the RHS and
	// (2) we return NULL for that data if there is no match
	idx_t result_count = 0;
	SelectionVector result_sel(STANDARD_VECTOR_SIZE);
	SelectionVector match_sel(STANDARD_VECTOR_SIZE), no_match_sel(STANDARD_VECTOR_SIZE);
	while (this->count > 0) {
		// resolve the predicates for the current set of pointers
		idx_t match_count = ResolvePredicates(keys, match_sel, no_match_sel);
		idx_t no_match_count = this->count - match_count;

		// mark each of the matches as found
		for (idx_t i = 0; i < match_count; i++) {
			// found a match for this index
			auto index = match_sel.get_index(i);
			found_match[index] = true;
			result_sel.set_index(result_count++, index);
		}
		// continue searching for the ones where we did not find a match yet
		AdvancePointers(no_match_sel, no_match_count);
	}
	// reference the columns of the left side from the result
	D_ASSERT(input.ColumnCount() > 0);
	for (idx_t i = 0; i < input.ColumnCount(); i++) {
		result.data[i].Reference(input.data[i]);
	}
	// now fetch the data from the RHS
	idx_t offset = ht.condition_size;
	for (idx_t i = 0; i < ht.build_types.size(); i++) {
		auto &vector = result.data[input.ColumnCount() + i];
		// set NULL entries for every entry that was not found
		auto &mask = FlatVector::Validity(vector);
		mask.SetAllInvalid(input.size());
		for (idx_t j = 0; j < result_count; j++) {
			mask.SetValid(result_sel.get_index(j));
		}
		// for the remaining values we fetch the values
		GatherResult(vector, result_sel, result_sel, result_count, offset);
	}
	result.SetCardinality(input.size());

	// like the SEMI, ANTI and MARK join types, the SINGLE join only ever does one pass over the HT per input chunk
	finished = true;
}

void JoinHashTable::ScanFullOuter(DataChunk &result, JoinHTScanState &state) {
	// scan the HT starting from the current position and check which rows from the build side did not find a match
	data_ptr_t key_locations[STANDARD_VECTOR_SIZE];
	idx_t found_entries = 0;
	for (; state.block_position < row_chunk.blocks.size(); state.block_position++, state.position = 0) {
		auto &block = row_chunk.blocks[state.block_position];
		auto &handle = pinned_handles[state.block_position];
		auto baseptr = handle->node->buffer;
		for (; state.position < block.count; state.position++) {
			auto tuple_base = baseptr + state.position * row_chunk.entry_size;
			auto found_match = (bool *)(tuple_base + tuple_size);
			if (!*found_match) {
				key_locations[found_entries++] = tuple_base;
				if (found_entries == STANDARD_VECTOR_SIZE) {
					state.position++;
					break;
				}
			}
		}
		if (found_entries == STANDARD_VECTOR_SIZE) {
			break;
		}
	}
	result.SetCardinality(found_entries);
	if (found_entries > 0) {
		idx_t left_column_count = result.ColumnCount() - build_types.size();
		// set the left side as a constant NULL
		for (idx_t i = 0; i < left_column_count; i++) {
			result.data[i].SetVectorType(VectorType::CONSTANT_VECTOR);
			ConstantVector::SetNull(result.data[i], true);
		}
		// gather the values from the RHS
		idx_t offset = condition_size;
		for (idx_t i = 0; i < build_types.size(); i++) {
			auto &vector = result.data[left_column_count + i];
			D_ASSERT(vector.GetType() == build_types[i]);
			GatherResultVector(vector, FlatVector::INCREMENTAL_SELECTION_VECTOR, (uintptr_t *)key_locations,
			                   FlatVector::INCREMENTAL_SELECTION_VECTOR, found_entries, offset);
		}
	}
}

} // namespace duckdb<|MERGE_RESOLUTION|>--- conflicted
+++ resolved
@@ -5,6 +5,7 @@
 #include "duckdb/common/exception.hpp"
 #include "duckdb/common/types/null_value.hpp"
 #include "duckdb/common/vector_operations/vector_operations.hpp"
+#include "duckdb/common/vector_operations/unary_executor.hpp"
 #include "duckdb/common/operator/comparison_operators.hpp"
 
 namespace duckdb {
@@ -13,1057 +14,1089 @@
 
 JoinHashTable::JoinHashTable(BufferManager &buffer_manager, vector<JoinCondition> &conditions,
                              vector<LogicalType> btypes, JoinType type)
-    : row_chunk(buffer_manager), build_types(move(btypes)), equality_size(0), condition_size(0), build_size(0),
-      tuple_size(0), join_type(type), finalized(false), has_null(false) {
-	for (auto &condition : conditions) {
-		D_ASSERT(condition.left->return_type == condition.right->return_type);
-		auto return_type = condition.left->return_type;
-		auto type_size = GetTypeIdSize(return_type.InternalType());
-		if (condition.comparison == ExpressionType::COMPARE_EQUAL) {
-			// all equality conditions should be at the front
-			// all other conditions at the back
-			// this assert checks that
-			D_ASSERT(equality_types.size() == condition_types.size());
-			equality_types.push_back(return_type);
-			equality_size += type_size;
-		}
-		predicates.push_back(condition.comparison);
-		null_values_are_equal.push_back(condition.null_values_are_equal);
-		D_ASSERT(!condition.null_values_are_equal ||
-		         (condition.null_values_are_equal && condition.comparison == ExpressionType::COMPARE_EQUAL));
-
-		condition_types.push_back(return_type);
-		condition_size += type_size;
-	}
-	// at least one equality is necessary
-	D_ASSERT(!equality_types.empty());
-	// size of nullmask bitset for each column that is pushed in
-	//	row_chunk.nullmask_size = (build_types.size() + 7) / 8;
-	for (idx_t i = 0; i < build_types.size(); i++) {
-		build_size += GetTypeIdSize(build_types[i].InternalType());
-	}
-	tuple_size = condition_size + build_size;
-	//	pointer_offset = row_chunk.nullmask_size + tuple_size;
-	// entry size is the tuple size and the size of the hash/next pointer
-	//	row_chunk.entry_size = row_chunk.nullmask_size + tuple_size + MaxValue(sizeof(hash_t), sizeof(uintptr_t));
-	if (IsRightOuterJoin(join_type)) {
-		// full/right outer joins need an extra bool to keep track of whether or not a tuple has found a matching entry
-		// we place the bool before the NEXT pointer
-		row_chunk.entry_size += sizeof(bool);
-		pointer_offset += sizeof(bool);
-	}
-	// compute the per-block capacity of this HT
-	row_chunk.block_capacity =
-	    MaxValue<idx_t>(STANDARD_VECTOR_SIZE, (Storage::BLOCK_ALLOC_SIZE / row_chunk.entry_size) + 1);
+    : buffer_manager(buffer_manager), build_types(move(btypes)), equality_size(0), condition_size(0), build_size(0),
+      entry_size(0), tuple_size(0), join_type(type), finalized(false), has_null(false), count(0) {
+    for (auto &condition : conditions) {
+        D_ASSERT(condition.left->return_type == condition.right->return_type);
+        auto type = condition.left->return_type;
+        auto type_size = GetTypeIdSize(type.InternalType());
+        if (condition.comparison == ExpressionType::COMPARE_EQUAL) {
+            // all equality conditions should be at the front
+            // all other conditions at the back
+            // this assert checks that
+            D_ASSERT(equality_types.size() == condition_types.size());
+            equality_types.push_back(type);
+            equality_size += type_size;
+        }
+        predicates.push_back(condition.comparison);
+        null_values_are_equal.push_back(condition.null_values_are_equal);
+        D_ASSERT(!condition.null_values_are_equal ||
+                 (condition.null_values_are_equal && condition.comparison == ExpressionType::COMPARE_EQUAL));
+
+        condition_types.push_back(type);
+        condition_size += type_size;
+    }
+    // at least one equality is necessary
+    D_ASSERT(equality_types.size() > 0);
+
+    for (idx_t i = 0; i < build_types.size(); i++) {
+        build_size += GetTypeIdSize(build_types[i].InternalType());
+    }
+    tuple_size = condition_size + build_size;
+    pointer_offset = tuple_size;
+    // entry size is the tuple size and the size of the hash/next pointer
+    entry_size = tuple_size + MaxValue(sizeof(hash_t), sizeof(uintptr_t));
+    if (IsRightOuterJoin(join_type)) {
+        // full/right outer joins need an extra bool to keep track of whether or not a tuple has found a matching entry
+        // we place the bool before the NEXT pointer
+        entry_size += sizeof(bool);
+        pointer_offset += sizeof(bool);
+    }
+    // compute the per-block capacity of this HT
+    block_capacity = MaxValue<idx_t>(STANDARD_VECTOR_SIZE, (Storage::BLOCK_ALLOC_SIZE / entry_size) + 1);
 }
 
 JoinHashTable::~JoinHashTable() {
 }
 
 void JoinHashTable::ApplyBitmask(Vector &hashes, idx_t count) {
-	if (hashes.GetVectorType() == VectorType::CONSTANT_VECTOR) {
-		D_ASSERT(!ConstantVector::IsNull(hashes));
-		auto indices = ConstantVector::GetData<hash_t>(hashes);
-		*indices = *indices & bitmask;
-	} else {
-		hashes.Normalify(count);
-		auto indices = FlatVector::GetData<hash_t>(hashes);
-		for (idx_t i = 0; i < count; i++) {
-			indices[i] &= bitmask;
-		}
-	}
+    if (hashes.GetVectorType() == VectorType::CONSTANT_VECTOR) {
+        D_ASSERT(!ConstantVector::IsNull(hashes));
+        auto indices = ConstantVector::GetData<hash_t>(hashes);
+        *indices = *indices & bitmask;
+    } else {
+        hashes.Normalify(count);
+        auto indices = FlatVector::GetData<hash_t>(hashes);
+        for (idx_t i = 0; i < count; i++) {
+            indices[i] &= bitmask;
+        }
+    }
 }
 
 void JoinHashTable::ApplyBitmask(Vector &hashes, const SelectionVector &sel, idx_t count, Vector &pointers) {
-	VectorData hdata;
-	hashes.Orrify(count, hdata);
-
-	auto hash_data = (hash_t *)hdata.data;
-	auto result_data = FlatVector::GetData<data_ptr_t *>(pointers);
-	auto main_ht = (data_ptr_t *)hash_map->node->buffer;
-	for (idx_t i = 0; i < count; i++) {
-		auto rindex = sel.get_index(i);
-		auto hindex = hdata.sel->get_index(rindex);
-		auto hash = hash_data[hindex];
-		result_data[rindex] = main_ht + (hash & bitmask);
-	}
+    VectorData hdata;
+    hashes.Orrify(count, hdata);
+
+    auto hash_data = (hash_t *)hdata.data;
+    auto result_data = FlatVector::GetData<data_ptr_t *>(pointers);
+    auto main_ht = (data_ptr_t *)hash_map->node->buffer;
+    for (idx_t i = 0; i < count; i++) {
+        auto rindex = sel.get_index(i);
+        auto hindex = hdata.sel->get_index(rindex);
+        auto hash = hash_data[hindex];
+        result_data[rindex] = main_ht + (hash & bitmask);
+    }
 }
 
 void JoinHashTable::Hash(DataChunk &keys, const SelectionVector &sel, idx_t count, Vector &hashes) {
-	if (count == keys.size()) {
-		// no null values are filtered: use regular hash functions
-		VectorOperations::Hash(keys.data[0], hashes, keys.size());
-		for (idx_t i = 1; i < equality_types.size(); i++) {
-			VectorOperations::CombineHash(hashes, keys.data[i], keys.size());
-		}
-	} else {
-		// null values were filtered: use selection vector
-		VectorOperations::Hash(keys.data[0], hashes, sel, count);
-		for (idx_t i = 1; i < equality_types.size(); i++) {
-			VectorOperations::CombineHash(hashes, keys.data[i], sel, count);
-		}
-	}
-}
-<<<<<<< HEAD
-=======
+    if (count == keys.size()) {
+        // no null values are filtered: use regular hash functions
+        VectorOperations::Hash(keys.data[0], hashes, keys.size());
+        for (idx_t i = 1; i < equality_types.size(); i++) {
+            VectorOperations::CombineHash(hashes, keys.data[i], keys.size());
+        }
+    } else {
+        // null values were filtered: use selection vector
+        VectorOperations::Hash(keys.data[0], hashes, sel, count);
+        for (idx_t i = 1; i < equality_types.size(); i++) {
+            VectorOperations::CombineHash(hashes, keys.data[i], sel, count);
+        }
+    }
+}
 template <class T>
 static void TemplatedSerializeVData(VectorData &vdata, const SelectionVector &sel, idx_t count,
                                     data_ptr_t key_locations[]) {
-	auto source = (T *)vdata.data;
-	if (!vdata.validity.AllValid()) {
-		for (idx_t i = 0; i < count; i++) {
-			auto idx = sel.get_index(i);
-			auto source_idx = vdata.sel->get_index(idx);
-
-			auto target = (T *)key_locations[i];
-			T value = !vdata.validity.RowIsValid(source_idx) ? NullValue<T>() : source[source_idx];
-			Store<T>(value, (data_ptr_t)target);
-			key_locations[i] += sizeof(T);
-		}
-	} else {
-		for (idx_t i = 0; i < count; i++) {
-			auto idx = sel.get_index(i);
-			auto source_idx = vdata.sel->get_index(idx);
-
-			auto target = (T *)key_locations[i];
-			Store<T>(source[source_idx], (data_ptr_t)target);
-			key_locations[i] += sizeof(T);
-		}
-	}
-}
->>>>>>> b3fee510
+    auto source = (T *)vdata.data;
+    if (!vdata.validity.AllValid()) {
+        for (idx_t i = 0; i < count; i++) {
+            auto idx = sel.get_index(i);
+            auto source_idx = vdata.sel->get_index(idx);
+
+            auto target = (T *)key_locations[i];
+            T value = !vdata.validity.RowIsValid(source_idx) ? NullValue<T>() : source[source_idx];
+            Store<T>(value, (data_ptr_t)target);
+            key_locations[i] += sizeof(T);
+        }
+    } else {
+        for (idx_t i = 0; i < count; i++) {
+            auto idx = sel.get_index(i);
+            auto source_idx = vdata.sel->get_index(idx);
+
+            auto target = (T *)key_locations[i];
+            Store<T>(source[source_idx], (data_ptr_t)target);
+            key_locations[i] += sizeof(T);
+        }
+    }
+}
 
 static void InitializeOuterJoin(idx_t count, data_ptr_t key_locations[]) {
-	for (idx_t i = 0; i < count; i++) {
-		auto target = (bool *)key_locations[i];
-		*target = false;
-		key_locations[i] += sizeof(bool);
-	}
-}
-
-<<<<<<< HEAD
-=======
+    for (idx_t i = 0; i < count; i++) {
+        auto target = (bool *)key_locations[i];
+        *target = false;
+        key_locations[i] += sizeof(bool);
+    }
+}
+
 void JoinHashTable::SerializeVectorData(VectorData &vdata, PhysicalType type, const SelectionVector &sel, idx_t count,
                                         data_ptr_t key_locations[]) {
-	switch (type) {
-	case PhysicalType::BOOL:
-	case PhysicalType::INT8:
-		TemplatedSerializeVData<int8_t>(vdata, sel, count, key_locations);
-		break;
-	case PhysicalType::INT16:
-		TemplatedSerializeVData<int16_t>(vdata, sel, count, key_locations);
-		break;
-	case PhysicalType::INT32:
-		TemplatedSerializeVData<int32_t>(vdata, sel, count, key_locations);
-		break;
-	case PhysicalType::INT64:
-		TemplatedSerializeVData<int64_t>(vdata, sel, count, key_locations);
-		break;
-	case PhysicalType::UINT8:
-		TemplatedSerializeVData<uint8_t>(vdata, sel, count, key_locations);
-		break;
-	case PhysicalType::UINT16:
-		TemplatedSerializeVData<uint16_t>(vdata, sel, count, key_locations);
-		break;
-	case PhysicalType::UINT32:
-		TemplatedSerializeVData<uint32_t>(vdata, sel, count, key_locations);
-		break;
-	case PhysicalType::UINT64:
-		TemplatedSerializeVData<uint64_t>(vdata, sel, count, key_locations);
-		break;
-	case PhysicalType::INT128:
-		TemplatedSerializeVData<hugeint_t>(vdata, sel, count, key_locations);
-		break;
-	case PhysicalType::FLOAT:
-		TemplatedSerializeVData<float>(vdata, sel, count, key_locations);
-		break;
-	case PhysicalType::DOUBLE:
-		TemplatedSerializeVData<double>(vdata, sel, count, key_locations);
-		break;
-	case PhysicalType::HASH:
-		TemplatedSerializeVData<hash_t>(vdata, sel, count, key_locations);
-		break;
-	case PhysicalType::INTERVAL:
-		TemplatedSerializeVData<interval_t>(vdata, sel, count, key_locations);
-		break;
-	case PhysicalType::VARCHAR: {
-		StringHeap local_heap;
-		auto source = (string_t *)vdata.data;
-		for (idx_t i = 0; i < count; i++) {
-			auto idx = sel.get_index(i);
-			auto source_idx = vdata.sel->get_index(idx);
-
-			string_t new_val;
-			if (!vdata.validity.RowIsValid(source_idx)) {
-				new_val = NullValue<string_t>();
-			} else if (source[source_idx].IsInlined()) {
-				new_val = source[source_idx];
-			} else {
-				new_val = local_heap.AddBlob(source[source_idx].GetDataUnsafe(), source[source_idx].GetSize());
-			}
-			Store<string_t>(new_val, key_locations[i]);
-			key_locations[i] += sizeof(string_t);
-		}
-		lock_guard<mutex> append_lock(ht_lock);
-		string_heap.MergeHeap(local_heap);
-		break;
-	}
-	default:
-		throw NotImplementedException("FIXME: unimplemented serialize");
-	}
+    switch (type) {
+    case PhysicalType::BOOL:
+    case PhysicalType::INT8:
+        TemplatedSerializeVData<int8_t>(vdata, sel, count, key_locations);
+        break;
+    case PhysicalType::INT16:
+        TemplatedSerializeVData<int16_t>(vdata, sel, count, key_locations);
+        break;
+    case PhysicalType::INT32:
+        TemplatedSerializeVData<int32_t>(vdata, sel, count, key_locations);
+        break;
+    case PhysicalType::INT64:
+        TemplatedSerializeVData<int64_t>(vdata, sel, count, key_locations);
+        break;
+    case PhysicalType::UINT8:
+        TemplatedSerializeVData<uint8_t>(vdata, sel, count, key_locations);
+        break;
+    case PhysicalType::UINT16:
+        TemplatedSerializeVData<uint16_t>(vdata, sel, count, key_locations);
+        break;
+    case PhysicalType::UINT32:
+        TemplatedSerializeVData<uint32_t>(vdata, sel, count, key_locations);
+        break;
+    case PhysicalType::UINT64:
+        TemplatedSerializeVData<uint64_t>(vdata, sel, count, key_locations);
+        break;
+    case PhysicalType::INT128:
+        TemplatedSerializeVData<hugeint_t>(vdata, sel, count, key_locations);
+        break;
+    case PhysicalType::FLOAT:
+        TemplatedSerializeVData<float>(vdata, sel, count, key_locations);
+        break;
+    case PhysicalType::DOUBLE:
+        TemplatedSerializeVData<double>(vdata, sel, count, key_locations);
+        break;
+    case PhysicalType::HASH:
+        TemplatedSerializeVData<hash_t>(vdata, sel, count, key_locations);
+        break;
+    case PhysicalType::INTERVAL:
+        TemplatedSerializeVData<interval_t>(vdata, sel, count, key_locations);
+        break;
+    case PhysicalType::VARCHAR: {
+        StringHeap local_heap;
+        auto source = (string_t *)vdata.data;
+        for (idx_t i = 0; i < count; i++) {
+            auto idx = sel.get_index(i);
+            auto source_idx = vdata.sel->get_index(idx);
+
+            string_t new_val;
+            if (!vdata.validity.RowIsValid(source_idx)) {
+                new_val = NullValue<string_t>();
+            } else if (source[source_idx].IsInlined()) {
+                new_val = source[source_idx];
+            } else {
+                new_val = local_heap.AddBlob(source[source_idx].GetDataUnsafe(), source[source_idx].GetSize());
+            }
+            Store<string_t>(new_val, key_locations[i]);
+            key_locations[i] += sizeof(string_t);
+        }
+        lock_guard<mutex> append_lock(ht_lock);
+        string_heap.MergeHeap(local_heap);
+        break;
+    }
+    default:
+        throw NotImplementedException("FIXME: unimplemented serialize");
+    }
 }
 
 void JoinHashTable::SerializeVector(Vector &v, idx_t vcount, const SelectionVector &sel, idx_t count,
                                     data_ptr_t key_locations[]) {
-	VectorData vdata;
-	v.Orrify(vcount, vdata);
-
-	SerializeVectorData(vdata, v.GetType().InternalType(), sel, count, key_locations);
+    VectorData vdata;
+    v.Orrify(vcount, vdata);
+
+    SerializeVectorData(vdata, v.GetType().InternalType(), sel, count, key_locations);
 }
 
 idx_t JoinHashTable::AppendToBlock(HTDataBlock &block, BufferHandle &handle, vector<BlockAppendEntry> &append_entries,
                                    idx_t remaining) {
-	idx_t append_count = MinValue<idx_t>(remaining, block.capacity - block.count);
-	auto dataptr = handle.node->buffer + block.count * entry_size;
-	append_entries.emplace_back(dataptr, append_count);
-	block.count += append_count;
-	return append_count;
-}
-
->>>>>>> b3fee510
+    idx_t append_count = MinValue<idx_t>(remaining, block.capacity - block.count);
+    auto dataptr = handle.node->buffer + block.count * entry_size;
+    append_entries.emplace_back(dataptr, append_count);
+    block.count += append_count;
+    return append_count;
+}
+
 static idx_t FilterNullValues(VectorData &vdata, const SelectionVector &sel, idx_t count, SelectionVector &result) {
-	idx_t result_count = 0;
-	for (idx_t i = 0; i < count; i++) {
-		auto idx = sel.get_index(i);
-		auto key_idx = vdata.sel->get_index(idx);
-		if (vdata.validity.RowIsValid(key_idx)) {
-			result.set_index(result_count++, idx);
-		}
-	}
-	return result_count;
+    idx_t result_count = 0;
+    for (idx_t i = 0; i < count; i++) {
+        auto idx = sel.get_index(i);
+        auto key_idx = vdata.sel->get_index(idx);
+        if (vdata.validity.RowIsValid(key_idx)) {
+            result.set_index(result_count++, idx);
+        }
+    }
+    return result_count;
 }
 
 idx_t JoinHashTable::PrepareKeys(DataChunk &keys, unique_ptr<VectorData[]> &key_data,
                                  const SelectionVector *&current_sel, SelectionVector &sel, bool build_side) {
-	key_data = keys.Orrify();
-
-	// figure out which keys are NULL, and create a selection vector out of them
-	current_sel = &FlatVector::INCREMENTAL_SELECTION_VECTOR;
-	idx_t added_count = keys.size();
-	if (build_side && IsRightOuterJoin(join_type)) {
-		// in case of a right or full outer join, we cannot remove NULL keys from the build side
-		return added_count;
-	}
-	for (idx_t i = 0; i < keys.ColumnCount(); i++) {
-		if (!null_values_are_equal[i]) {
-			if (key_data[i].validity.AllValid()) {
-				continue;
-			}
-			added_count = FilterNullValues(key_data[i], *current_sel, added_count, sel);
-			// null values are NOT equal for this column, filter them out
-			current_sel = &sel;
-		}
-	}
-	return added_count;
+    key_data = keys.Orrify();
+
+    // figure out which keys are NULL, and create a selection vector out of them
+    current_sel = &FlatVector::INCREMENTAL_SELECTION_VECTOR;
+    idx_t added_count = keys.size();
+    if (build_side && IsRightOuterJoin(join_type)) {
+        // in case of a right or full outer join, we cannot remove NULL keys from the build side
+        return added_count;
+    }
+    for (idx_t i = 0; i < keys.ColumnCount(); i++) {
+        if (!null_values_are_equal[i]) {
+            if (key_data[i].validity.AllValid()) {
+                continue;
+            }
+            added_count = FilterNullValues(key_data[i], *current_sel, added_count, sel);
+            // null values are NOT equal for this column, filter them out
+            current_sel = &sel;
+        }
+    }
+    return added_count;
 }
 
 void JoinHashTable::Build(DataChunk &keys, DataChunk &payload) {
-	D_ASSERT(!finalized);
-	D_ASSERT(keys.size() == payload.size());
-	if (keys.size() == 0) {
-		return;
-	}
-	// special case: correlated mark join
-	if (join_type == JoinType::MARK && !correlated_mark_join_info.correlated_types.empty()) {
-		auto &info = correlated_mark_join_info;
-		lock_guard<mutex> mj_lock(info.mj_lock);
-		// Correlated MARK join
-		// for the correlated mark join we need to keep track of COUNT(*) and COUNT(COLUMN) for each of the correlated
-		// columns push into the aggregate hash table
-		D_ASSERT(info.correlated_counts);
-		info.group_chunk.SetCardinality(keys);
-		for (idx_t i = 0; i < info.correlated_types.size(); i++) {
-			info.group_chunk.data[i].Reference(keys.data[i]);
-		}
-		info.payload_chunk.SetCardinality(keys);
-		info.payload_chunk.data[0].Reference(keys.data[info.correlated_types.size()]);
-		info.correlated_counts->AddChunk(info.group_chunk, info.payload_chunk);
-	}
-
-	// prepare the keys for processing
-	unique_ptr<VectorData[]> key_data;
-	const SelectionVector *current_sel;
-	SelectionVector sel(STANDARD_VECTOR_SIZE);
-	idx_t added_count = PrepareKeys(keys, key_data, current_sel, sel, true);
-	if (added_count < keys.size()) {
-		has_null = true;
-	}
-	if (added_count == 0) {
-		return;
-	}
-
-	data_ptr_t key_locations[STANDARD_VECTOR_SIZE];
-	data_ptr_t nullmask_locations[STANDARD_VECTOR_SIZE]; // FIXME: nullmask locations
-	row_chunk.Build(added_count, key_locations);
-
-	// hash the keys and obtain an entry in the list
-	// note that we only hash the keys used in the equality comparison
-	Vector hash_values(LogicalType::HASH);
-	Hash(keys, *current_sel, added_count, hash_values);
-
-	// serialize the keys to the key locations
-	for (idx_t i = 0; i < keys.ColumnCount(); i++) {
-		row_chunk.SerializeVectorData(key_data[i], keys.data[i].GetType().InternalType(), *current_sel, added_count, i,
-		                              key_locations, nullmask_locations);
-	}
-	// now serialize the payload
-	if (!build_types.empty()) {
-		for (idx_t i = 0; i < payload.ColumnCount(); i++) {
-			row_chunk.SerializeVector(payload.data[i], payload.size(), *current_sel, added_count,
-			                          keys.ColumnCount() + i, key_locations, nullmask_locations);
-		}
-	}
-	if (IsRightOuterJoin(join_type)) {
-		// for FULL/RIGHT OUTER joins initialize the "found" boolean to false
-		InitializeOuterJoin(added_count, key_locations);
-	}
-	row_chunk.SerializeVector(hash_values, payload.size(), *current_sel, added_count,
-	                          keys.ColumnCount() + build_types.size() - 1, key_locations, nullmask_locations);
+    D_ASSERT(!finalized);
+    D_ASSERT(keys.size() == payload.size());
+    if (keys.size() == 0) {
+        return;
+    }
+    // special case: correlated mark join
+    if (join_type == JoinType::MARK && !correlated_mark_join_info.correlated_types.empty()) {
+        auto &info = correlated_mark_join_info;
+        lock_guard<mutex> mj_lock(info.mj_lock);
+        // Correlated MARK join
+        // for the correlated mark join we need to keep track of COUNT(*) and COUNT(COLUMN) for each of the correlated
+        // columns push into the aggregate hash table
+        D_ASSERT(info.correlated_counts);
+        info.group_chunk.SetCardinality(keys);
+        for (idx_t i = 0; i < info.correlated_types.size(); i++) {
+            info.group_chunk.data[i].Reference(keys.data[i]);
+        }
+        info.payload_chunk.SetCardinality(keys);
+        info.payload_chunk.data[0].Reference(keys.data[info.correlated_types.size()]);
+        info.correlated_counts->AddChunk(info.group_chunk, info.payload_chunk);
+    }
+
+    // prepare the keys for processing
+    unique_ptr<VectorData[]> key_data;
+    const SelectionVector *current_sel;
+    SelectionVector sel(STANDARD_VECTOR_SIZE);
+    idx_t added_count = PrepareKeys(keys, key_data, current_sel, sel, true);
+    if (added_count < keys.size()) {
+        has_null = true;
+    }
+    if (added_count == 0) {
+        return;
+    }
+    count += added_count;
+
+    vector<unique_ptr<BufferHandle>> handles;
+    vector<BlockAppendEntry> append_entries;
+    data_ptr_t key_locations[STANDARD_VECTOR_SIZE];
+    // first allocate space of where to serialize the keys and payload columns
+    idx_t remaining = added_count;
+    {
+        // first append to the last block (if any)
+        lock_guard<mutex> append_lock(ht_lock);
+        if (!blocks.empty()) {
+            auto &last_block = blocks.back();
+            if (last_block.count < last_block.capacity) {
+                // last block has space: pin the buffer of this block
+                auto handle = buffer_manager.Pin(last_block.block);
+                // now append to the block
+                idx_t append_count = AppendToBlock(last_block, *handle, append_entries, remaining);
+                remaining -= append_count;
+                handles.push_back(move(handle));
+            }
+        }
+        while (remaining > 0) {
+            // now for the remaining data, allocate new buffers to store the data and append there
+            auto block = buffer_manager.RegisterMemory(block_capacity * entry_size, false);
+            auto handle = buffer_manager.Pin(block);
+
+            HTDataBlock new_block;
+            new_block.count = 0;
+            new_block.capacity = block_capacity;
+            new_block.block = move(block);
+
+            idx_t append_count = AppendToBlock(new_block, *handle, append_entries, remaining);
+            remaining -= append_count;
+            handles.push_back(move(handle));
+            blocks.push_back(move(new_block));
+        }
+    }
+    // now set up the key_locations based on the append entries
+    idx_t append_idx = 0;
+    for (auto &append_entry : append_entries) {
+        idx_t next = append_idx + append_entry.count;
+        for (; append_idx < next; append_idx++) {
+            key_locations[append_idx] = append_entry.baseptr;
+            append_entry.baseptr += entry_size;
+        }
+    }
+
+    // hash the keys and obtain an entry in the list
+    // note that we only hash the keys used in the equality comparison
+    Vector hash_values(LogicalType::HASH);
+    Hash(keys, *current_sel, added_count, hash_values);
+
+    // serialize the keys to the key locations
+    for (idx_t i = 0; i < keys.ColumnCount(); i++) {
+        SerializeVectorData(key_data[i], keys.data[i].GetType().InternalType(), *current_sel, added_count,
+                            key_locations);
+    }
+    // now serialize the payload
+    if (!build_types.empty()) {
+        for (idx_t i = 0; i < payload.ColumnCount(); i++) {
+            SerializeVector(payload.data[i], payload.size(), *current_sel, added_count, key_locations);
+        }
+    }
+    if (IsRightOuterJoin(join_type)) {
+        // for FULL/RIGHT OUTER joins initialize the "found" boolean to false
+        InitializeOuterJoin(added_count, key_locations);
+    }
+    SerializeVector(hash_values, payload.size(), *current_sel, added_count, key_locations);
 }
 
 void JoinHashTable::InsertHashes(Vector &hashes, idx_t count, data_ptr_t key_locations[]) {
-	D_ASSERT(hashes.GetType().id() == LogicalTypeId::HASH);
-
-	// use bitmask to get position in array
-	ApplyBitmask(hashes, count);
-
-	hashes.Normalify(count);
-
-	D_ASSERT(hashes.GetVectorType() == VectorType::FLAT_VECTOR);
-	auto pointers = (data_ptr_t *)hash_map->node->buffer;
-	auto indices = FlatVector::GetData<hash_t>(hashes);
-	for (idx_t i = 0; i < count; i++) {
-		auto index = indices[i];
-		// set prev in current key to the value (NOTE: this will be nullptr if
-		// there is none)
-		auto prev_pointer = (data_ptr_t *)(key_locations[i] + pointer_offset);
-		Store<data_ptr_t>(pointers[index], (data_ptr_t)prev_pointer);
-
-		// set pointer to current tuple
-		pointers[index] = key_locations[i];
-	}
+    D_ASSERT(hashes.GetType().id() == LogicalTypeId::HASH);
+
+    // use bitmask to get position in array
+    ApplyBitmask(hashes, count);
+
+    hashes.Normalify(count);
+
+    D_ASSERT(hashes.GetVectorType() == VectorType::FLAT_VECTOR);
+    auto pointers = (data_ptr_t *)hash_map->node->buffer;
+    auto indices = FlatVector::GetData<hash_t>(hashes);
+    for (idx_t i = 0; i < count; i++) {
+        auto index = indices[i];
+        // set prev in current key to the value (NOTE: this will be nullptr if
+        // there is none)
+        auto prev_pointer = (data_ptr_t *)(key_locations[i] + pointer_offset);
+        Store<data_ptr_t>(pointers[index], (data_ptr_t)prev_pointer);
+
+        // set pointer to current tuple
+        pointers[index] = key_locations[i];
+    }
 }
 
 void JoinHashTable::Finalize() {
-	// the build has finished, now iterate over all the nodes and construct the final hash table
-	// select a HT that has at least 50% empty space
-	idx_t capacity = NextPowerOfTwo(MaxValue<idx_t>(Size() * 2, (Storage::BLOCK_ALLOC_SIZE / sizeof(data_ptr_t)) + 1));
-	// size needs to be a power of 2
-	D_ASSERT((capacity & (capacity - 1)) == 0);
-	bitmask = capacity - 1;
-
-	// allocate the HT and initialize it with all-zero entries
-	hash_map = row_chunk.buffer_manager.Allocate(capacity * sizeof(data_ptr_t));
-	memset(hash_map->node->buffer, 0, capacity * sizeof(data_ptr_t));
-
-	Vector hashes(LogicalType::HASH);
-	auto hash_data = FlatVector::GetData<hash_t>(hashes);
-	data_ptr_t key_locations[STANDARD_VECTOR_SIZE];
-	// now construct the actual hash table; scan the nodes
-	// as we can the nodes we pin all the blocks of the HT and keep them pinned until the HT is destroyed
-	// this is so that we can keep pointers around to the blocks
-	// FIXME: if we cannot keep everything pinned in memory, we could switch to an out-of-memory merge join or so
-	for (auto &block : row_chunk.blocks) {
-		auto handle = row_chunk.buffer_manager.Pin(block.block);
-		data_ptr_t dataptr = handle->node->buffer;
-		idx_t entry = 0;
-		while (entry < block.count) {
-			// fetch the next vector of entries from the blocks
-			idx_t next = MinValue<idx_t>(STANDARD_VECTOR_SIZE, block.count - entry);
-			for (idx_t i = 0; i < next; i++) {
-				hash_data[i] = Load<hash_t>((data_ptr_t)(dataptr + pointer_offset));
-				//				key_locations[i] = dataptr + row_chunk.nullmask_size;
-				dataptr += row_chunk.entry_size;
-			}
-			// now insert into the hash table
-			InsertHashes(hashes, next, key_locations);
-
-			entry += next;
-		}
-		pinned_handles.push_back(move(handle));
-	}
-
-	finalized = true;
+    // the build has finished, now iterate over all the nodes and construct the final hash table
+    // select a HT that has at least 50% empty space
+    idx_t capacity = NextPowerOfTwo(MaxValue<idx_t>(count * 2, (Storage::BLOCK_ALLOC_SIZE / sizeof(data_ptr_t)) + 1));
+    // size needs to be a power of 2
+    D_ASSERT((capacity & (capacity - 1)) == 0);
+    bitmask = capacity - 1;
+
+    // allocate the HT and initialize it with all-zero entries
+    hash_map = buffer_manager.Allocate(capacity * sizeof(data_ptr_t));
+    memset(hash_map->node->buffer, 0, capacity * sizeof(data_ptr_t));
+
+    Vector hashes(LogicalType::HASH);
+    auto hash_data = FlatVector::GetData<hash_t>(hashes);
+    data_ptr_t key_locations[STANDARD_VECTOR_SIZE];
+    // now construct the actual hash table; scan the nodes
+    // as we can the nodes we pin all the blocks of the HT and keep them pinned until the HT is destroyed
+    // this is so that we can keep pointers around to the blocks
+    // FIXME: if we cannot keep everything pinned in memory, we could switch to an out-of-memory merge join or so
+    for (auto &block : blocks) {
+        auto handle = buffer_manager.Pin(block.block);
+        data_ptr_t dataptr = handle->node->buffer;
+        idx_t entry = 0;
+        while (entry < block.count) {
+            // fetch the next vector of entries from the blocks
+            idx_t next = MinValue<idx_t>(STANDARD_VECTOR_SIZE, block.count - entry);
+            for (idx_t i = 0; i < next; i++) {
+                hash_data[i] = Load<hash_t>((data_ptr_t)(dataptr + pointer_offset));
+                key_locations[i] = dataptr;
+                dataptr += entry_size;
+            }
+            // now insert into the hash table
+            InsertHashes(hashes, next, key_locations);
+
+            entry += next;
+        }
+        pinned_handles.push_back(move(handle));
+    }
+
+    finalized = true;
 }
 
 unique_ptr<ScanStructure> JoinHashTable::Probe(DataChunk &keys) {
-	D_ASSERT(Size() > 0); // should be handled before
-	D_ASSERT(finalized);
-
-	// set up the scan structure
-	auto ss = make_unique<ScanStructure>(*this);
-
-	if (join_type != JoinType::INNER) {
-		ss->found_match = unique_ptr<bool[]>(new bool[STANDARD_VECTOR_SIZE]);
-		memset(ss->found_match.get(), 0, sizeof(bool) * STANDARD_VECTOR_SIZE);
-	}
-
-	// first prepare the keys for probing
-	const SelectionVector *current_sel;
-	ss->count = PrepareKeys(keys, ss->key_data, current_sel, ss->sel_vector, false);
-	if (ss->count == 0) {
-		return ss;
-	}
-
-	// hash all the keys
-	Vector hashes(LogicalType::HASH);
-	Hash(keys, *current_sel, ss->count, hashes);
-
-	// now initialize the pointers of the scan structure based on the hashes
-	ApplyBitmask(hashes, *current_sel, ss->count, ss->pointers);
-
-	// create the selection vector linking to only non-empty entries
-	idx_t count = 0;
-	auto pointers = FlatVector::GetData<data_ptr_t>(ss->pointers);
-	for (idx_t i = 0; i < ss->count; i++) {
-		auto idx = current_sel->get_index(i);
-		auto chain_pointer = (data_ptr_t *)(pointers[idx]);
-		pointers[idx] = *chain_pointer;
-		if (pointers[idx]) {
-			ss->sel_vector.set_index(count++, idx);
-		}
-	}
-	ss->count = count;
-	return ss;
+    D_ASSERT(count > 0); // should be handled before
+    D_ASSERT(finalized);
+
+    // set up the scan structure
+    auto ss = make_unique<ScanStructure>(*this);
+
+    if (join_type != JoinType::INNER) {
+        ss->found_match = unique_ptr<bool[]>(new bool[STANDARD_VECTOR_SIZE]);
+        memset(ss->found_match.get(), 0, sizeof(bool) * STANDARD_VECTOR_SIZE);
+    }
+
+    // first prepare the keys for probing
+    const SelectionVector *current_sel;
+    ss->count = PrepareKeys(keys, ss->key_data, current_sel, ss->sel_vector, false);
+    if (ss->count == 0) {
+        return ss;
+    }
+
+    // hash all the keys
+    Vector hashes(LogicalType::HASH);
+    Hash(keys, *current_sel, ss->count, hashes);
+
+    // now initialize the pointers of the scan structure based on the hashes
+    ApplyBitmask(hashes, *current_sel, ss->count, ss->pointers);
+
+    // create the selection vector linking to only non-empty entries
+    idx_t count = 0;
+    auto pointers = FlatVector::GetData<data_ptr_t>(ss->pointers);
+    for (idx_t i = 0; i < ss->count; i++) {
+        auto idx = current_sel->get_index(i);
+        auto chain_pointer = (data_ptr_t *)(pointers[idx]);
+        pointers[idx] = *chain_pointer;
+        if (pointers[idx]) {
+            ss->sel_vector.set_index(count++, idx);
+        }
+    }
+    ss->count = count;
+    return ss;
 }
 
 ScanStructure::ScanStructure(JoinHashTable &ht) : sel_vector(STANDARD_VECTOR_SIZE), ht(ht), finished(false) {
-	pointers.Initialize(LogicalType::POINTER);
+    pointers.Initialize(LogicalType::POINTER);
 }
 
 void ScanStructure::Next(DataChunk &keys, DataChunk &left, DataChunk &result) {
-	if (finished) {
-		return;
-	}
-
-	switch (ht.join_type) {
-	case JoinType::INNER:
-	case JoinType::RIGHT:
-		NextInnerJoin(keys, left, result);
-		break;
-	case JoinType::SEMI:
-		NextSemiJoin(keys, left, result);
-		break;
-	case JoinType::MARK:
-		NextMarkJoin(keys, left, result);
-		break;
-	case JoinType::ANTI:
-		NextAntiJoin(keys, left, result);
-		break;
-	case JoinType::OUTER:
-	case JoinType::LEFT:
-		NextLeftJoin(keys, left, result);
-		break;
-	case JoinType::SINGLE:
-		NextSingleJoin(keys, left, result);
-		break;
-	default:
-		throw Exception("Unhandled join type in JoinHashTable");
-	}
+    if (finished) {
+        return;
+    }
+
+    switch (ht.join_type) {
+    case JoinType::INNER:
+    case JoinType::RIGHT:
+        NextInnerJoin(keys, left, result);
+        break;
+    case JoinType::SEMI:
+        NextSemiJoin(keys, left, result);
+        break;
+    case JoinType::MARK:
+        NextMarkJoin(keys, left, result);
+        break;
+    case JoinType::ANTI:
+        NextAntiJoin(keys, left, result);
+        break;
+    case JoinType::OUTER:
+    case JoinType::LEFT:
+        NextLeftJoin(keys, left, result);
+        break;
+    case JoinType::SINGLE:
+        NextSingleJoin(keys, left, result);
+        break;
+    default:
+        throw Exception("Unhandled join type in JoinHashTable");
+    }
 }
 
 template <bool NO_MATCH_SEL, class T, class OP>
 static idx_t TemplatedGather(VectorData &vdata, Vector &pointers, const SelectionVector &current_sel, idx_t count,
                              idx_t offset, SelectionVector *match_sel, SelectionVector *no_match_sel,
                              idx_t &no_match_count) {
-	idx_t result_count = 0;
-	auto data = (T *)vdata.data;
-	auto ptrs = FlatVector::GetData<uintptr_t>(pointers);
-	for (idx_t i = 0; i < count; i++) {
-		auto idx = current_sel.get_index(i);
-		auto kidx = vdata.sel->get_index(idx);
-		auto gdata = (T *)(ptrs[idx] + offset);
-		T val = Load<T>((data_ptr_t)gdata);
-		if (!vdata.validity.RowIsValid(kidx)) {
-			if (IsNullValue<T>(val)) {
-				match_sel->set_index(result_count++, idx);
-			} else {
-				if (NO_MATCH_SEL) {
-					no_match_sel->set_index(no_match_count++, idx);
-				}
-			}
-		} else {
-			if (OP::template Operation<T>(data[kidx], val)) {
-				match_sel->set_index(result_count++, idx);
-			} else {
-				if (NO_MATCH_SEL) {
-					no_match_sel->set_index(no_match_count++, idx);
-				}
-			}
-		}
-	}
-	return result_count;
+    idx_t result_count = 0;
+    auto data = (T *)vdata.data;
+    auto ptrs = FlatVector::GetData<uintptr_t>(pointers);
+    for (idx_t i = 0; i < count; i++) {
+        auto idx = current_sel.get_index(i);
+        auto kidx = vdata.sel->get_index(idx);
+        auto gdata = (T *)(ptrs[idx] + offset);
+        T val = Load<T>((data_ptr_t)gdata);
+        if (!vdata.validity.RowIsValid(kidx)) {
+            if (IsNullValue<T>(val)) {
+                match_sel->set_index(result_count++, idx);
+            } else {
+                if (NO_MATCH_SEL) {
+                    no_match_sel->set_index(no_match_count++, idx);
+                }
+            }
+        } else {
+            if (OP::template Operation<T>(data[kidx], val)) {
+                match_sel->set_index(result_count++, idx);
+            } else {
+                if (NO_MATCH_SEL) {
+                    no_match_sel->set_index(no_match_count++, idx);
+                }
+            }
+        }
+    }
+    return result_count;
 }
 
 template <bool NO_MATCH_SEL, class OP>
 static idx_t GatherSwitch(VectorData &data, PhysicalType type, Vector &pointers, const SelectionVector &current_sel,
                           idx_t count, idx_t offset, SelectionVector *match_sel, SelectionVector *no_match_sel,
                           idx_t &no_match_count) {
-	switch (type) {
-	case PhysicalType::UINT8:
-		return TemplatedGather<NO_MATCH_SEL, uint8_t, OP>(data, pointers, current_sel, count, offset, match_sel,
-		                                                  no_match_sel, no_match_count);
-	case PhysicalType::UINT16:
-		return TemplatedGather<NO_MATCH_SEL, uint16_t, OP>(data, pointers, current_sel, count, offset, match_sel,
-		                                                   no_match_sel, no_match_count);
-	case PhysicalType::UINT32:
-		return TemplatedGather<NO_MATCH_SEL, uint32_t, OP>(data, pointers, current_sel, count, offset, match_sel,
-		                                                   no_match_sel, no_match_count);
-	case PhysicalType::UINT64:
-		return TemplatedGather<NO_MATCH_SEL, uint64_t, OP>(data, pointers, current_sel, count, offset, match_sel,
-		                                                   no_match_sel, no_match_count);
-	case PhysicalType::BOOL:
-	case PhysicalType::INT8:
-		return TemplatedGather<NO_MATCH_SEL, int8_t, OP>(data, pointers, current_sel, count, offset, match_sel,
-		                                                 no_match_sel, no_match_count);
-	case PhysicalType::INT16:
-		return TemplatedGather<NO_MATCH_SEL, int16_t, OP>(data, pointers, current_sel, count, offset, match_sel,
-		                                                  no_match_sel, no_match_count);
-	case PhysicalType::INT32:
-		return TemplatedGather<NO_MATCH_SEL, int32_t, OP>(data, pointers, current_sel, count, offset, match_sel,
-		                                                  no_match_sel, no_match_count);
-	case PhysicalType::INT64:
-		return TemplatedGather<NO_MATCH_SEL, int64_t, OP>(data, pointers, current_sel, count, offset, match_sel,
-		                                                  no_match_sel, no_match_count);
-	case PhysicalType::INT128:
-		return TemplatedGather<NO_MATCH_SEL, hugeint_t, OP>(data, pointers, current_sel, count, offset, match_sel,
-		                                                    no_match_sel, no_match_count);
-	case PhysicalType::FLOAT:
-		return TemplatedGather<NO_MATCH_SEL, float, OP>(data, pointers, current_sel, count, offset, match_sel,
-		                                                no_match_sel, no_match_count);
-	case PhysicalType::DOUBLE:
-		return TemplatedGather<NO_MATCH_SEL, double, OP>(data, pointers, current_sel, count, offset, match_sel,
-		                                                 no_match_sel, no_match_count);
-	case PhysicalType::INTERVAL:
-		return TemplatedGather<NO_MATCH_SEL, interval_t, OP>(data, pointers, current_sel, count, offset, match_sel,
-		                                                     no_match_sel, no_match_count);
-	case PhysicalType::VARCHAR:
-		return TemplatedGather<NO_MATCH_SEL, string_t, OP>(data, pointers, current_sel, count, offset, match_sel,
-		                                                   no_match_sel, no_match_count);
-	default:
-		throw NotImplementedException("Unimplemented type for GatherSwitch");
-	}
+    switch (type) {
+    case PhysicalType::UINT8:
+        return TemplatedGather<NO_MATCH_SEL, uint8_t, OP>(data, pointers, current_sel, count, offset, match_sel,
+                                                          no_match_sel, no_match_count);
+    case PhysicalType::UINT16:
+        return TemplatedGather<NO_MATCH_SEL, uint16_t, OP>(data, pointers, current_sel, count, offset, match_sel,
+                                                           no_match_sel, no_match_count);
+    case PhysicalType::UINT32:
+        return TemplatedGather<NO_MATCH_SEL, uint32_t, OP>(data, pointers, current_sel, count, offset, match_sel,
+                                                           no_match_sel, no_match_count);
+    case PhysicalType::UINT64:
+        return TemplatedGather<NO_MATCH_SEL, uint64_t, OP>(data, pointers, current_sel, count, offset, match_sel,
+                                                           no_match_sel, no_match_count);
+    case PhysicalType::BOOL:
+    case PhysicalType::INT8:
+        return TemplatedGather<NO_MATCH_SEL, int8_t, OP>(data, pointers, current_sel, count, offset, match_sel,
+                                                         no_match_sel, no_match_count);
+    case PhysicalType::INT16:
+        return TemplatedGather<NO_MATCH_SEL, int16_t, OP>(data, pointers, current_sel, count, offset, match_sel,
+                                                          no_match_sel, no_match_count);
+    case PhysicalType::INT32:
+        return TemplatedGather<NO_MATCH_SEL, int32_t, OP>(data, pointers, current_sel, count, offset, match_sel,
+                                                          no_match_sel, no_match_count);
+    case PhysicalType::INT64:
+        return TemplatedGather<NO_MATCH_SEL, int64_t, OP>(data, pointers, current_sel, count, offset, match_sel,
+                                                          no_match_sel, no_match_count);
+    case PhysicalType::INT128:
+        return TemplatedGather<NO_MATCH_SEL, hugeint_t, OP>(data, pointers, current_sel, count, offset, match_sel,
+                                                            no_match_sel, no_match_count);
+    case PhysicalType::FLOAT:
+        return TemplatedGather<NO_MATCH_SEL, float, OP>(data, pointers, current_sel, count, offset, match_sel,
+                                                        no_match_sel, no_match_count);
+    case PhysicalType::DOUBLE:
+        return TemplatedGather<NO_MATCH_SEL, double, OP>(data, pointers, current_sel, count, offset, match_sel,
+                                                         no_match_sel, no_match_count);
+    case PhysicalType::INTERVAL:
+        return TemplatedGather<NO_MATCH_SEL, interval_t, OP>(data, pointers, current_sel, count, offset, match_sel,
+                                                             no_match_sel, no_match_count);
+    case PhysicalType::VARCHAR:
+        return TemplatedGather<NO_MATCH_SEL, string_t, OP>(data, pointers, current_sel, count, offset, match_sel,
+                                                           no_match_sel, no_match_count);
+    default:
+        throw NotImplementedException("Unimplemented type for GatherSwitch");
+    }
 }
 
 template <bool NO_MATCH_SEL>
 idx_t ScanStructure::ResolvePredicates(DataChunk &keys, SelectionVector *match_sel, SelectionVector *no_match_sel) {
-	SelectionVector *current_sel = &this->sel_vector;
-	idx_t remaining_count = this->count;
-	idx_t offset = 0;
-	idx_t no_match_count = 0;
-	for (idx_t i = 0; i < ht.predicates.size(); i++) {
-		auto internal_type = keys.data[i].GetType().InternalType();
-		switch (ht.predicates[i]) {
-		case ExpressionType::COMPARE_EQUAL:
-			remaining_count =
-			    GatherSwitch<NO_MATCH_SEL, Equals>(key_data[i], internal_type, this->pointers, *current_sel,
-			                                       remaining_count, offset, match_sel, no_match_sel, no_match_count);
-			break;
-		case ExpressionType::COMPARE_NOTEQUAL:
-			remaining_count =
-			    GatherSwitch<NO_MATCH_SEL, NotEquals>(key_data[i], internal_type, this->pointers, *current_sel,
-			                                          remaining_count, offset, match_sel, no_match_sel, no_match_count);
-			break;
-		case ExpressionType::COMPARE_GREATERTHAN:
-			remaining_count = GatherSwitch<NO_MATCH_SEL, GreaterThan>(key_data[i], internal_type, this->pointers,
-			                                                          *current_sel, remaining_count, offset, match_sel,
-			                                                          no_match_sel, no_match_count);
-			break;
-		case ExpressionType::COMPARE_GREATERTHANOREQUALTO:
-			remaining_count = GatherSwitch<NO_MATCH_SEL, GreaterThanEquals>(key_data[i], internal_type, this->pointers,
-			                                                                *current_sel, remaining_count, offset,
-			                                                                match_sel, no_match_sel, no_match_count);
-			break;
-		case ExpressionType::COMPARE_LESSTHAN:
-			remaining_count =
-			    GatherSwitch<NO_MATCH_SEL, LessThan>(key_data[i], internal_type, this->pointers, *current_sel,
-			                                         remaining_count, offset, match_sel, no_match_sel, no_match_count);
-			break;
-		case ExpressionType::COMPARE_LESSTHANOREQUALTO:
-			remaining_count = GatherSwitch<NO_MATCH_SEL, LessThanEquals>(key_data[i], internal_type, this->pointers,
-			                                                             *current_sel, remaining_count, offset,
-			                                                             match_sel, no_match_sel, no_match_count);
-			break;
-		default:
-			throw NotImplementedException("Unimplemented comparison type for join");
-		}
-		if (remaining_count == 0) {
-			break;
-		}
-		current_sel = match_sel;
-		offset += GetTypeIdSize(internal_type);
-	}
-	return remaining_count;
+    SelectionVector *current_sel = &this->sel_vector;
+    idx_t remaining_count = this->count;
+    idx_t offset = 0;
+    idx_t no_match_count = 0;
+    for (idx_t i = 0; i < ht.predicates.size(); i++) {
+        auto internal_type = keys.data[i].GetType().InternalType();
+        switch (ht.predicates[i]) {
+        case ExpressionType::COMPARE_EQUAL:
+            remaining_count =
+                GatherSwitch<NO_MATCH_SEL, Equals>(key_data[i], internal_type, this->pointers, *current_sel,
+                                                   remaining_count, offset, match_sel, no_match_sel, no_match_count);
+            break;
+        case ExpressionType::COMPARE_NOTEQUAL:
+            remaining_count =
+                GatherSwitch<NO_MATCH_SEL, NotEquals>(key_data[i], internal_type, this->pointers, *current_sel,
+                                                      remaining_count, offset, match_sel, no_match_sel, no_match_count);
+            break;
+        case ExpressionType::COMPARE_GREATERTHAN:
+            remaining_count = GatherSwitch<NO_MATCH_SEL, GreaterThan>(key_data[i], internal_type, this->pointers,
+                                                                      *current_sel, remaining_count, offset, match_sel,
+                                                                      no_match_sel, no_match_count);
+            break;
+        case ExpressionType::COMPARE_GREATERTHANOREQUALTO:
+            remaining_count = GatherSwitch<NO_MATCH_SEL, GreaterThanEquals>(key_data[i], internal_type, this->pointers,
+                                                                            *current_sel, remaining_count, offset,
+                                                                            match_sel, no_match_sel, no_match_count);
+            break;
+        case ExpressionType::COMPARE_LESSTHAN:
+            remaining_count =
+                GatherSwitch<NO_MATCH_SEL, LessThan>(key_data[i], internal_type, this->pointers, *current_sel,
+                                                     remaining_count, offset, match_sel, no_match_sel, no_match_count);
+            break;
+        case ExpressionType::COMPARE_LESSTHANOREQUALTO:
+            remaining_count = GatherSwitch<NO_MATCH_SEL, LessThanEquals>(key_data[i], internal_type, this->pointers,
+                                                                         *current_sel, remaining_count, offset,
+                                                                         match_sel, no_match_sel, no_match_count);
+            break;
+        default:
+            throw NotImplementedException("Unimplemented comparison type for join");
+        }
+        if (remaining_count == 0) {
+            break;
+        }
+        current_sel = match_sel;
+        offset += GetTypeIdSize(internal_type);
+    }
+    return remaining_count;
 }
 
 idx_t ScanStructure::ResolvePredicates(DataChunk &keys, SelectionVector &match_sel, SelectionVector &no_match_sel) {
-	return ResolvePredicates<true>(keys, &match_sel, &no_match_sel);
+    return ResolvePredicates<true>(keys, &match_sel, &no_match_sel);
 }
 
 idx_t ScanStructure::ResolvePredicates(DataChunk &keys, SelectionVector &match_sel) {
-	return ResolvePredicates<false>(keys, &match_sel, nullptr);
+    return ResolvePredicates<false>(keys, &match_sel, nullptr);
 }
 
 idx_t ScanStructure::ScanInnerJoin(DataChunk &keys, SelectionVector &result_vector) {
-	while (true) {
-		// resolve the predicates for this set of keys
-		idx_t result_count = ResolvePredicates(keys, result_vector);
-
-		// after doing all the comparisons set the found_match vector
-		if (found_match) {
-			for (idx_t i = 0; i < result_count; i++) {
-				auto idx = result_vector.get_index(i);
-				found_match[idx] = true;
-			}
-		}
-		if (result_count > 0) {
-			return result_count;
-		}
-		// no matches found: check the next set of pointers
-		AdvancePointers();
-		if (this->count == 0) {
-			return 0;
-		}
-	}
+    while (true) {
+        // resolve the predicates for this set of keys
+        idx_t result_count = ResolvePredicates(keys, result_vector);
+
+        // after doing all the comparisons set the found_match vector
+        if (found_match) {
+            for (idx_t i = 0; i < result_count; i++) {
+                auto idx = result_vector.get_index(i);
+                found_match[idx] = true;
+            }
+        }
+        if (result_count > 0) {
+            return result_count;
+        }
+        // no matches found: check the next set of pointers
+        AdvancePointers();
+        if (this->count == 0) {
+            return 0;
+        }
+    }
 }
 
 void ScanStructure::AdvancePointers(const SelectionVector &sel, idx_t sel_count) {
-	// now for all the pointers, we move on to the next set of pointers
-	idx_t new_count = 0;
-	auto ptrs = FlatVector::GetData<data_ptr_t>(this->pointers);
-	for (idx_t i = 0; i < sel_count; i++) {
-		auto idx = sel.get_index(i);
-		auto chain_pointer = (data_ptr_t *)(ptrs[idx] + ht.pointer_offset);
-		ptrs[idx] = Load<data_ptr_t>((data_ptr_t)chain_pointer);
-		if (ptrs[idx]) {
-			this->sel_vector.set_index(new_count++, idx);
-		}
-	}
-	this->count = new_count;
+    // now for all the pointers, we move on to the next set of pointers
+    idx_t new_count = 0;
+    auto ptrs = FlatVector::GetData<data_ptr_t>(this->pointers);
+    for (idx_t i = 0; i < sel_count; i++) {
+        auto idx = sel.get_index(i);
+        auto chain_pointer = (data_ptr_t *)(ptrs[idx] + ht.pointer_offset);
+        ptrs[idx] = Load<data_ptr_t>((data_ptr_t)chain_pointer);
+        if (ptrs[idx]) {
+            this->sel_vector.set_index(new_count++, idx);
+        }
+    }
+    this->count = new_count;
 }
 
 void ScanStructure::AdvancePointers() {
-	AdvancePointers(this->sel_vector, this->count);
+    AdvancePointers(this->sel_vector, this->count);
 }
 
 template <class T>
 static void TemplatedGatherResult(Vector &result, uintptr_t *pointers, const SelectionVector &result_vector,
                                   const SelectionVector &sel_vector, idx_t count, idx_t offset) {
-	auto rdata = FlatVector::GetData<T>(result);
-	auto &mask = FlatVector::Validity(result);
-	for (idx_t i = 0; i < count; i++) {
-		auto ridx = result_vector.get_index(i);
-		auto pidx = sel_vector.get_index(i);
-		T hdata = Load<T>((data_ptr_t)(pointers[pidx] + offset));
-		if (IsNullValue<T>(hdata)) {
-			mask.SetInvalid(ridx);
-		} else {
-			rdata[ridx] = hdata;
-		}
-	}
+    auto rdata = FlatVector::GetData<T>(result);
+    auto &mask = FlatVector::Validity(result);
+    for (idx_t i = 0; i < count; i++) {
+        auto ridx = result_vector.get_index(i);
+        auto pidx = sel_vector.get_index(i);
+        T hdata = Load<T>((data_ptr_t)(pointers[pidx] + offset));
+        if (IsNullValue<T>(hdata)) {
+            mask.SetInvalid(ridx);
+        } else {
+            rdata[ridx] = hdata;
+        }
+    }
 }
 
 static void GatherResultVector(Vector &result, const SelectionVector &result_vector, uintptr_t *ptrs,
                                const SelectionVector &sel_vector, idx_t count, idx_t &offset) {
-	result.SetVectorType(VectorType::FLAT_VECTOR);
-	switch (result.GetType().InternalType()) {
-	case PhysicalType::BOOL:
-	case PhysicalType::INT8:
-		TemplatedGatherResult<int8_t>(result, ptrs, result_vector, sel_vector, count, offset);
-		break;
-	case PhysicalType::INT16:
-		TemplatedGatherResult<int16_t>(result, ptrs, result_vector, sel_vector, count, offset);
-		break;
-	case PhysicalType::INT32:
-		TemplatedGatherResult<int32_t>(result, ptrs, result_vector, sel_vector, count, offset);
-		break;
-	case PhysicalType::INT64:
-		TemplatedGatherResult<int64_t>(result, ptrs, result_vector, sel_vector, count, offset);
-		break;
-	case PhysicalType::UINT8:
-		TemplatedGatherResult<uint8_t>(result, ptrs, result_vector, sel_vector, count, offset);
-		break;
-	case PhysicalType::UINT16:
-		TemplatedGatherResult<uint16_t>(result, ptrs, result_vector, sel_vector, count, offset);
-		break;
-	case PhysicalType::UINT32:
-		TemplatedGatherResult<uint32_t>(result, ptrs, result_vector, sel_vector, count, offset);
-		break;
-	case PhysicalType::UINT64:
-		TemplatedGatherResult<uint64_t>(result, ptrs, result_vector, sel_vector, count, offset);
-		break;
-	case PhysicalType::INT128:
-		TemplatedGatherResult<hugeint_t>(result, ptrs, result_vector, sel_vector, count, offset);
-		break;
-	case PhysicalType::FLOAT:
-		TemplatedGatherResult<float>(result, ptrs, result_vector, sel_vector, count, offset);
-		break;
-	case PhysicalType::DOUBLE:
-		TemplatedGatherResult<double>(result, ptrs, result_vector, sel_vector, count, offset);
-		break;
-	case PhysicalType::INTERVAL:
-		TemplatedGatherResult<interval_t>(result, ptrs, result_vector, sel_vector, count, offset);
-		break;
-	case PhysicalType::VARCHAR:
-		TemplatedGatherResult<string_t>(result, ptrs, result_vector, sel_vector, count, offset);
-		break;
-	default:
-		throw NotImplementedException("Unimplemented type for ScanStructure::GatherResult");
-	}
-	offset += GetTypeIdSize(result.GetType().InternalType());
+    result.SetVectorType(VectorType::FLAT_VECTOR);
+    switch (result.GetType().InternalType()) {
+    case PhysicalType::BOOL:
+    case PhysicalType::INT8:
+        TemplatedGatherResult<int8_t>(result, ptrs, result_vector, sel_vector, count, offset);
+        break;
+    case PhysicalType::INT16:
+        TemplatedGatherResult<int16_t>(result, ptrs, result_vector, sel_vector, count, offset);
+        break;
+    case PhysicalType::INT32:
+        TemplatedGatherResult<int32_t>(result, ptrs, result_vector, sel_vector, count, offset);
+        break;
+    case PhysicalType::INT64:
+        TemplatedGatherResult<int64_t>(result, ptrs, result_vector, sel_vector, count, offset);
+        break;
+    case PhysicalType::UINT8:
+        TemplatedGatherResult<uint8_t>(result, ptrs, result_vector, sel_vector, count, offset);
+        break;
+    case PhysicalType::UINT16:
+        TemplatedGatherResult<uint16_t>(result, ptrs, result_vector, sel_vector, count, offset);
+        break;
+    case PhysicalType::UINT32:
+        TemplatedGatherResult<uint32_t>(result, ptrs, result_vector, sel_vector, count, offset);
+        break;
+    case PhysicalType::UINT64:
+        TemplatedGatherResult<uint64_t>(result, ptrs, result_vector, sel_vector, count, offset);
+        break;
+    case PhysicalType::INT128:
+        TemplatedGatherResult<hugeint_t>(result, ptrs, result_vector, sel_vector, count, offset);
+        break;
+    case PhysicalType::FLOAT:
+        TemplatedGatherResult<float>(result, ptrs, result_vector, sel_vector, count, offset);
+        break;
+    case PhysicalType::DOUBLE:
+        TemplatedGatherResult<double>(result, ptrs, result_vector, sel_vector, count, offset);
+        break;
+    case PhysicalType::INTERVAL:
+        TemplatedGatherResult<interval_t>(result, ptrs, result_vector, sel_vector, count, offset);
+        break;
+    case PhysicalType::VARCHAR:
+        TemplatedGatherResult<string_t>(result, ptrs, result_vector, sel_vector, count, offset);
+        break;
+    default:
+        throw NotImplementedException("Unimplemented type for ScanStructure::GatherResult");
+    }
+    offset += GetTypeIdSize(result.GetType().InternalType());
 }
 
 void ScanStructure::GatherResult(Vector &result, const SelectionVector &result_vector,
-                                 const SelectionVector &v_sel_vector, idx_t vcount, idx_t &offset) {
-	auto ptrs = FlatVector::GetData<uintptr_t>(pointers);
-	GatherResultVector(result, result_vector, ptrs, v_sel_vector, vcount, offset);
-}
-
-void ScanStructure::GatherResult(Vector &result, const SelectionVector &v_sel_vector, idx_t vcount, idx_t &offset) {
-	GatherResult(result, FlatVector::INCREMENTAL_SELECTION_VECTOR, v_sel_vector, vcount, offset);
+                                 const SelectionVector &sel_vector, idx_t count, idx_t &offset) {
+    auto ptrs = FlatVector::GetData<uintptr_t>(pointers);
+    GatherResultVector(result, result_vector, ptrs, sel_vector, count, offset);
+}
+
+void ScanStructure::GatherResult(Vector &result, const SelectionVector &sel_vector, idx_t count, idx_t &offset) {
+    GatherResult(result, FlatVector::INCREMENTAL_SELECTION_VECTOR, sel_vector, count, offset);
 }
 
 void ScanStructure::NextInnerJoin(DataChunk &keys, DataChunk &left, DataChunk &result) {
-	D_ASSERT(result.ColumnCount() == left.ColumnCount() + ht.build_types.size());
-	if (this->count == 0) {
-		// no pointers left to chase
-		return;
-	}
-
-	SelectionVector result_vector(STANDARD_VECTOR_SIZE);
-
-	idx_t result_count = ScanInnerJoin(keys, result_vector);
-	if (result_count > 0) {
-		if (IsRightOuterJoin(ht.join_type)) {
-			// full/right outer join: mark join matches as FOUND in the HT
-			auto ptrs = FlatVector::GetData<uintptr_t>(pointers);
-			for (idx_t i = 0; i < result_count; i++) {
-				auto idx = result_vector.get_index(i);
-				auto chain_pointer = (data_ptr_t *)(ptrs[idx] + ht.tuple_size);
-				auto target = (bool *)chain_pointer;
-				*target = true;
-			}
-		}
-		// matches were found
-		// construct the result
-		// on the LHS, we create a slice using the result vector
-		result.Slice(left, result_vector, result_count);
-
-		// on the RHS, we need to fetch the data from the hash table
-		idx_t offset = ht.condition_size;
-		for (idx_t i = 0; i < ht.build_types.size(); i++) {
-			auto &vector = result.data[left.ColumnCount() + i];
-			D_ASSERT(vector.GetType() == ht.build_types[i]);
-			GatherResult(vector, result_vector, result_count, offset);
-		}
-		AdvancePointers();
-	}
+    D_ASSERT(result.ColumnCount() == left.ColumnCount() + ht.build_types.size());
+    if (this->count == 0) {
+        // no pointers left to chase
+        return;
+    }
+
+    SelectionVector result_vector(STANDARD_VECTOR_SIZE);
+
+    idx_t result_count = ScanInnerJoin(keys, result_vector);
+    if (result_count > 0) {
+        if (IsRightOuterJoin(ht.join_type)) {
+            // full/right outer join: mark join matches as FOUND in the HT
+            auto ptrs = FlatVector::GetData<uintptr_t>(pointers);
+            for (idx_t i = 0; i < result_count; i++) {
+                auto idx = result_vector.get_index(i);
+                auto chain_pointer = (data_ptr_t *)(ptrs[idx] + ht.tuple_size);
+                auto target = (bool *)chain_pointer;
+                *target = true;
+            }
+        }
+        // matches were found
+        // construct the result
+        // on the LHS, we create a slice using the result vector
+        result.Slice(left, result_vector, result_count);
+
+        // on the RHS, we need to fetch the data from the hash table
+        idx_t offset = ht.condition_size;
+        for (idx_t i = 0; i < ht.build_types.size(); i++) {
+            auto &vector = result.data[left.ColumnCount() + i];
+            D_ASSERT(vector.GetType() == ht.build_types[i]);
+            GatherResult(vector, result_vector, result_count, offset);
+        }
+        AdvancePointers();
+    }
 }
 
 void ScanStructure::ScanKeyMatches(DataChunk &keys) {
-	// the semi-join, anti-join and mark-join we handle a differently from the inner join
-	// since there can be at most STANDARD_VECTOR_SIZE results
-	// we handle the entire chunk in one call to Next().
-	// for every pointer, we keep chasing pointers and doing comparisons.
-	// this results in a boolean array indicating whether or not the tuple has a match
-	SelectionVector match_sel(STANDARD_VECTOR_SIZE), no_match_sel(STANDARD_VECTOR_SIZE);
-	while (this->count > 0) {
-		// resolve the predicates for the current set of pointers
-		idx_t match_count = ResolvePredicates(keys, match_sel, no_match_sel);
-		idx_t no_match_count = this->count - match_count;
-
-		// mark each of the matches as found
-		for (idx_t i = 0; i < match_count; i++) {
-			found_match[match_sel.get_index(i)] = true;
-		}
-		// continue searching for the ones where we did not find a match yet
-		AdvancePointers(no_match_sel, no_match_count);
-	}
+    // the semi-join, anti-join and mark-join we handle a differently from the inner join
+    // since there can be at most STANDARD_VECTOR_SIZE results
+    // we handle the entire chunk in one call to Next().
+    // for every pointer, we keep chasing pointers and doing comparisons.
+    // this results in a boolean array indicating whether or not the tuple has a match
+    SelectionVector match_sel(STANDARD_VECTOR_SIZE), no_match_sel(STANDARD_VECTOR_SIZE);
+    while (this->count > 0) {
+        // resolve the predicates for the current set of pointers
+        idx_t match_count = ResolvePredicates(keys, match_sel, no_match_sel);
+        idx_t no_match_count = this->count - match_count;
+
+        // mark each of the matches as found
+        for (idx_t i = 0; i < match_count; i++) {
+            found_match[match_sel.get_index(i)] = true;
+        }
+        // continue searching for the ones where we did not find a match yet
+        AdvancePointers(no_match_sel, no_match_count);
+    }
 }
 
 template <bool MATCH>
 void ScanStructure::NextSemiOrAntiJoin(DataChunk &keys, DataChunk &left, DataChunk &result) {
-	D_ASSERT(left.ColumnCount() == result.ColumnCount());
-	D_ASSERT(keys.size() == left.size());
-	// create the selection vector from the matches that were found
-	SelectionVector sel(STANDARD_VECTOR_SIZE);
-	idx_t result_count = 0;
-	for (idx_t i = 0; i < keys.size(); i++) {
-		if (found_match[i] == MATCH) {
-			// part of the result
-			sel.set_index(result_count++, i);
-		}
-	}
-	// construct the final result
-	if (result_count > 0) {
-		// we only return the columns on the left side
-		// reference the columns of the left side from the result
-		result.Slice(left, sel, result_count);
-	} else {
-		D_ASSERT(result.size() == 0);
-	}
+    D_ASSERT(left.ColumnCount() == result.ColumnCount());
+    D_ASSERT(keys.size() == left.size());
+    // create the selection vector from the matches that were found
+    SelectionVector sel(STANDARD_VECTOR_SIZE);
+    idx_t result_count = 0;
+    for (idx_t i = 0; i < keys.size(); i++) {
+        if (found_match[i] == MATCH) {
+            // part of the result
+            sel.set_index(result_count++, i);
+        }
+    }
+    // construct the final result
+    if (result_count > 0) {
+        // we only return the columns on the left side
+        // reference the columns of the left side from the result
+        result.Slice(left, sel, result_count);
+    } else {
+        D_ASSERT(result.size() == 0);
+    }
 }
 
 void ScanStructure::NextSemiJoin(DataChunk &keys, DataChunk &left, DataChunk &result) {
-	// first scan for key matches
-	ScanKeyMatches(keys);
-	// then construct the result from all tuples with a match
-	NextSemiOrAntiJoin<true>(keys, left, result);
-
-	finished = true;
+    // first scan for key matches
+    ScanKeyMatches(keys);
+    // then construct the result from all tuples with a match
+    NextSemiOrAntiJoin<true>(keys, left, result);
+
+    finished = true;
 }
 
 void ScanStructure::NextAntiJoin(DataChunk &keys, DataChunk &left, DataChunk &result) {
-	// first scan for key matches
-	ScanKeyMatches(keys);
-	// then construct the result from all tuples that did not find a match
-	NextSemiOrAntiJoin<false>(keys, left, result);
-
-	finished = true;
+    // first scan for key matches
+    ScanKeyMatches(keys);
+    // then construct the result from all tuples that did not find a match
+    NextSemiOrAntiJoin<false>(keys, left, result);
+
+    finished = true;
 }
 
 void ScanStructure::ConstructMarkJoinResult(DataChunk &join_keys, DataChunk &child, DataChunk &result) {
-	// for the initial set of columns we just reference the left side
-	result.SetCardinality(child);
-	for (idx_t i = 0; i < child.ColumnCount(); i++) {
-		result.data[i].Reference(child.data[i]);
-	}
-	auto &mark_vector = result.data.back();
-	mark_vector.SetVectorType(VectorType::FLAT_VECTOR);
-	// first we set the NULL values from the join keys
-	// if there is any NULL in the keys, the result is NULL
-	auto bool_result = FlatVector::GetData<bool>(mark_vector);
-	auto &mask = FlatVector::Validity(mark_vector);
-	for (idx_t col_idx = 0; col_idx < join_keys.ColumnCount(); col_idx++) {
-		if (ht.null_values_are_equal[col_idx]) {
-			continue;
-		}
-		VectorData jdata;
-		join_keys.data[col_idx].Orrify(join_keys.size(), jdata);
-		if (!jdata.validity.AllValid()) {
-			for (idx_t i = 0; i < join_keys.size(); i++) {
-				auto jidx = jdata.sel->get_index(i);
-				mask.Set(i, jdata.validity.RowIsValidUnsafe(jidx));
-			}
-		}
-	}
-	// now set the remaining entries to either true or false based on whether a match was found
-	if (found_match) {
-		for (idx_t i = 0; i < child.size(); i++) {
-			bool_result[i] = found_match[i];
-		}
-	} else {
-		memset(bool_result, 0, sizeof(bool) * child.size());
-	}
-	// if the right side contains NULL values, the result of any FALSE becomes NULL
-	if (ht.has_null) {
-		for (idx_t i = 0; i < child.size(); i++) {
-			if (!bool_result[i]) {
-				mask.SetInvalid(i);
-			}
-		}
-	}
+    // for the initial set of columns we just reference the left side
+    result.SetCardinality(child);
+    for (idx_t i = 0; i < child.ColumnCount(); i++) {
+        result.data[i].Reference(child.data[i]);
+    }
+    auto &mark_vector = result.data.back();
+    mark_vector.SetVectorType(VectorType::FLAT_VECTOR);
+    // first we set the NULL values from the join keys
+    // if there is any NULL in the keys, the result is NULL
+    auto bool_result = FlatVector::GetData<bool>(mark_vector);
+    auto &mask = FlatVector::Validity(mark_vector);
+    for (idx_t col_idx = 0; col_idx < join_keys.ColumnCount(); col_idx++) {
+        if (ht.null_values_are_equal[col_idx]) {
+            continue;
+        }
+        VectorData jdata;
+        join_keys.data[col_idx].Orrify(join_keys.size(), jdata);
+        if (!jdata.validity.AllValid()) {
+            for (idx_t i = 0; i < join_keys.size(); i++) {
+                auto jidx = jdata.sel->get_index(i);
+                mask.Set(i, jdata.validity.RowIsValidUnsafe(jidx));
+            }
+        }
+    }
+    // now set the remaining entries to either true or false based on whether a match was found
+    if (found_match) {
+        for (idx_t i = 0; i < child.size(); i++) {
+            bool_result[i] = found_match[i];
+        }
+    } else {
+        memset(bool_result, 0, sizeof(bool) * child.size());
+    }
+    // if the right side contains NULL values, the result of any FALSE becomes NULL
+    if (ht.has_null) {
+        for (idx_t i = 0; i < child.size(); i++) {
+            if (!bool_result[i]) {
+                mask.SetInvalid(i);
+            }
+        }
+    }
 }
 
 void ScanStructure::NextMarkJoin(DataChunk &keys, DataChunk &input, DataChunk &result) {
-	D_ASSERT(result.ColumnCount() == input.ColumnCount() + 1);
-	D_ASSERT(result.data.back().GetType() == LogicalType::BOOLEAN);
-	// this method should only be called for a non-empty HT
-	D_ASSERT(ht.Size() > 0);
-
-	ScanKeyMatches(keys);
-	if (ht.correlated_mark_join_info.correlated_types.empty()) {
-		ConstructMarkJoinResult(keys, input, result);
-	} else {
-		auto &info = ht.correlated_mark_join_info;
-		// there are correlated columns
-		// first we fetch the counts from the aggregate hashtable corresponding to these entries
-		D_ASSERT(keys.ColumnCount() == info.group_chunk.ColumnCount() + 1);
-		info.group_chunk.SetCardinality(keys);
-		for (idx_t i = 0; i < info.group_chunk.ColumnCount(); i++) {
-			info.group_chunk.data[i].Reference(keys.data[i]);
-		}
-		info.correlated_counts->FetchAggregates(info.group_chunk, info.result_chunk);
-
-		// for the initial set of columns we just reference the left side
-		result.SetCardinality(input);
-		for (idx_t i = 0; i < input.ColumnCount(); i++) {
-			result.data[i].Reference(input.data[i]);
-		}
-		// create the result matching vector
-		auto &last_key = keys.data.back();
-		auto &result_vector = result.data.back();
-		// first set the nullmask based on whether or not there were NULL values in the join key
-		result_vector.SetVectorType(VectorType::FLAT_VECTOR);
-		auto bool_result = FlatVector::GetData<bool>(result_vector);
-		auto &mask = FlatVector::Validity(result_vector);
-		switch (last_key.GetVectorType()) {
-		case VectorType::CONSTANT_VECTOR:
-			if (ConstantVector::IsNull(last_key)) {
-				mask.SetAllInvalid(input.size());
-			}
-			break;
-		case VectorType::FLAT_VECTOR:
-			mask.Copy(FlatVector::Validity(last_key), input.size());
-			break;
-		default: {
-			VectorData kdata;
-			last_key.Orrify(keys.size(), kdata);
-			for (idx_t i = 0; i < input.size(); i++) {
-				auto kidx = kdata.sel->get_index(i);
-				mask.Set(i, kdata.validity.RowIsValid(kidx));
-			}
-			break;
-		}
-		}
-
-		auto count_star = FlatVector::GetData<int64_t>(info.result_chunk.data[0]);
-		auto count_col = FlatVector::GetData<int64_t>(info.result_chunk.data[1]);
-		// set the entries to either true or false based on whether a match was found
-		for (idx_t i = 0; i < input.size(); i++) {
-			D_ASSERT(count_star[i] >= count_col[i]);
-			bool_result[i] = found_match ? found_match[i] : false;
-			if (!bool_result[i] && count_star[i] > count_col[i]) {
-				// RHS has NULL value and result is false: set to null
-				mask.SetInvalid(i);
-			}
-			if (count_star[i] == 0) {
-				// count == 0, set nullmask to false (we know the result is false now)
-				mask.SetValid(i);
-			}
-		}
-	}
-	finished = true;
+    D_ASSERT(result.ColumnCount() == input.ColumnCount() + 1);
+    D_ASSERT(result.data.back().GetType() == LogicalType::BOOLEAN);
+    // this method should only be called for a non-empty HT
+    D_ASSERT(ht.count > 0);
+
+    ScanKeyMatches(keys);
+    if (ht.correlated_mark_join_info.correlated_types.empty()) {
+        ConstructMarkJoinResult(keys, input, result);
+    } else {
+        auto &info = ht.correlated_mark_join_info;
+        // there are correlated columns
+        // first we fetch the counts from the aggregate hashtable corresponding to these entries
+        D_ASSERT(keys.ColumnCount() == info.group_chunk.ColumnCount() + 1);
+        info.group_chunk.SetCardinality(keys);
+        for (idx_t i = 0; i < info.group_chunk.ColumnCount(); i++) {
+            info.group_chunk.data[i].Reference(keys.data[i]);
+        }
+        info.correlated_counts->FetchAggregates(info.group_chunk, info.result_chunk);
+
+        // for the initial set of columns we just reference the left side
+        result.SetCardinality(input);
+        for (idx_t i = 0; i < input.ColumnCount(); i++) {
+            result.data[i].Reference(input.data[i]);
+        }
+        // create the result matching vector
+        auto &last_key = keys.data.back();
+        auto &result_vector = result.data.back();
+        // first set the nullmask based on whether or not there were NULL values in the join key
+        result_vector.SetVectorType(VectorType::FLAT_VECTOR);
+        auto bool_result = FlatVector::GetData<bool>(result_vector);
+        auto &mask = FlatVector::Validity(result_vector);
+        switch (last_key.GetVectorType()) {
+        case VectorType::CONSTANT_VECTOR:
+            if (ConstantVector::IsNull(last_key)) {
+                mask.SetAllInvalid(input.size());
+            }
+            break;
+        case VectorType::FLAT_VECTOR:
+            mask.Copy(FlatVector::Validity(last_key), input.size());
+            break;
+        default: {
+            VectorData kdata;
+            last_key.Orrify(keys.size(), kdata);
+            for (idx_t i = 0; i < input.size(); i++) {
+                auto kidx = kdata.sel->get_index(i);
+                mask.Set(i, kdata.validity.RowIsValid(kidx));
+            }
+            break;
+        }
+        }
+
+        auto count_star = FlatVector::GetData<int64_t>(info.result_chunk.data[0]);
+        auto count = FlatVector::GetData<int64_t>(info.result_chunk.data[1]);
+        // set the entries to either true or false based on whether a match was found
+        for (idx_t i = 0; i < input.size(); i++) {
+            D_ASSERT(count_star[i] >= count[i]);
+            bool_result[i] = found_match ? found_match[i] : false;
+            if (!bool_result[i] && count_star[i] > count[i]) {
+                // RHS has NULL value and result is false: set to null
+                mask.SetInvalid(i);
+            }
+            if (count_star[i] == 0) {
+                // count == 0, set nullmask to false (we know the result is false now)
+                mask.SetValid(i);
+            }
+        }
+    }
+    finished = true;
 }
 
 void ScanStructure::NextLeftJoin(DataChunk &keys, DataChunk &left, DataChunk &result) {
-	// a LEFT OUTER JOIN is identical to an INNER JOIN except all tuples that do
-	// not have a match must return at least one tuple (with the right side set
-	// to NULL in every column)
-	NextInnerJoin(keys, left, result);
-	if (result.size() == 0) {
-		// no entries left from the normal join
-		// fill in the result of the remaining left tuples
-		// together with NULL values on the right-hand side
-		idx_t remaining_count = 0;
-		SelectionVector sel(STANDARD_VECTOR_SIZE);
-		for (idx_t i = 0; i < left.size(); i++) {
-			if (!found_match[i]) {
-				sel.set_index(remaining_count++, i);
-			}
-		}
-		if (remaining_count > 0) {
-			// have remaining tuples
-			// slice the left side with tuples that did not find a match
-			result.Slice(left, sel, remaining_count);
-
-			// now set the right side to NULL
-			for (idx_t i = left.ColumnCount(); i < result.ColumnCount(); i++) {
-				result.data[i].SetVectorType(VectorType::CONSTANT_VECTOR);
-				ConstantVector::SetNull(result.data[i], true);
-			}
-		}
-		finished = true;
-	}
+    // a LEFT OUTER JOIN is identical to an INNER JOIN except all tuples that do
+    // not have a match must return at least one tuple (with the right side set
+    // to NULL in every column)
+    NextInnerJoin(keys, left, result);
+    if (result.size() == 0) {
+        // no entries left from the normal join
+        // fill in the result of the remaining left tuples
+        // together with NULL values on the right-hand side
+        idx_t remaining_count = 0;
+        SelectionVector sel(STANDARD_VECTOR_SIZE);
+        for (idx_t i = 0; i < left.size(); i++) {
+            if (!found_match[i]) {
+                sel.set_index(remaining_count++, i);
+            }
+        }
+        if (remaining_count > 0) {
+            // have remaining tuples
+            // slice the left side with tuples that did not find a match
+            result.Slice(left, sel, remaining_count);
+
+            // now set the right side to NULL
+            for (idx_t i = left.ColumnCount(); i < result.ColumnCount(); i++) {
+                result.data[i].SetVectorType(VectorType::CONSTANT_VECTOR);
+                ConstantVector::SetNull(result.data[i], true);
+            }
+        }
+        finished = true;
+    }
 }
 
 void ScanStructure::NextSingleJoin(DataChunk &keys, DataChunk &input, DataChunk &result) {
-	// single join
-	// this join is similar to the semi join except that
-	// (1) we actually return data from the RHS and
-	// (2) we return NULL for that data if there is no match
-	idx_t result_count = 0;
-	SelectionVector result_sel(STANDARD_VECTOR_SIZE);
-	SelectionVector match_sel(STANDARD_VECTOR_SIZE), no_match_sel(STANDARD_VECTOR_SIZE);
-	while (this->count > 0) {
-		// resolve the predicates for the current set of pointers
-		idx_t match_count = ResolvePredicates(keys, match_sel, no_match_sel);
-		idx_t no_match_count = this->count - match_count;
-
-		// mark each of the matches as found
-		for (idx_t i = 0; i < match_count; i++) {
-			// found a match for this index
-			auto index = match_sel.get_index(i);
-			found_match[index] = true;
-			result_sel.set_index(result_count++, index);
-		}
-		// continue searching for the ones where we did not find a match yet
-		AdvancePointers(no_match_sel, no_match_count);
-	}
-	// reference the columns of the left side from the result
-	D_ASSERT(input.ColumnCount() > 0);
-	for (idx_t i = 0; i < input.ColumnCount(); i++) {
-		result.data[i].Reference(input.data[i]);
-	}
-	// now fetch the data from the RHS
-	idx_t offset = ht.condition_size;
-	for (idx_t i = 0; i < ht.build_types.size(); i++) {
-		auto &vector = result.data[input.ColumnCount() + i];
-		// set NULL entries for every entry that was not found
-		auto &mask = FlatVector::Validity(vector);
-		mask.SetAllInvalid(input.size());
-		for (idx_t j = 0; j < result_count; j++) {
-			mask.SetValid(result_sel.get_index(j));
-		}
-		// for the remaining values we fetch the values
-		GatherResult(vector, result_sel, result_sel, result_count, offset);
-	}
-	result.SetCardinality(input.size());
-
-	// like the SEMI, ANTI and MARK join types, the SINGLE join only ever does one pass over the HT per input chunk
-	finished = true;
+    // single join
+    // this join is similar to the semi join except that
+    // (1) we actually return data from the RHS and
+    // (2) we return NULL for that data if there is no match
+    idx_t result_count = 0;
+    SelectionVector result_sel(STANDARD_VECTOR_SIZE);
+    SelectionVector match_sel(STANDARD_VECTOR_SIZE), no_match_sel(STANDARD_VECTOR_SIZE);
+    while (this->count > 0) {
+        // resolve the predicates for the current set of pointers
+        idx_t match_count = ResolvePredicates(keys, match_sel, no_match_sel);
+        idx_t no_match_count = this->count - match_count;
+
+        // mark each of the matches as found
+        for (idx_t i = 0; i < match_count; i++) {
+            // found a match for this index
+            auto index = match_sel.get_index(i);
+            found_match[index] = true;
+            result_sel.set_index(result_count++, index);
+        }
+        // continue searching for the ones where we did not find a match yet
+        AdvancePointers(no_match_sel, no_match_count);
+    }
+    // reference the columns of the left side from the result
+    D_ASSERT(input.ColumnCount() > 0);
+    for (idx_t i = 0; i < input.ColumnCount(); i++) {
+        result.data[i].Reference(input.data[i]);
+    }
+    // now fetch the data from the RHS
+    idx_t offset = ht.condition_size;
+    for (idx_t i = 0; i < ht.build_types.size(); i++) {
+        auto &vector = result.data[input.ColumnCount() + i];
+        // set NULL entries for every entry that was not found
+        auto &mask = FlatVector::Validity(vector);
+        mask.SetAllInvalid(input.size());
+        for (idx_t j = 0; j < result_count; j++) {
+            mask.SetValid(result_sel.get_index(j));
+        }
+        // for the remaining values we fetch the values
+        GatherResult(vector, result_sel, result_sel, result_count, offset);
+    }
+    result.SetCardinality(input.size());
+
+    // like the SEMI, ANTI and MARK join types, the SINGLE join only ever does one pass over the HT per input chunk
+    finished = true;
 }
 
 void JoinHashTable::ScanFullOuter(DataChunk &result, JoinHTScanState &state) {
-	// scan the HT starting from the current position and check which rows from the build side did not find a match
-	data_ptr_t key_locations[STANDARD_VECTOR_SIZE];
-	idx_t found_entries = 0;
-	for (; state.block_position < row_chunk.blocks.size(); state.block_position++, state.position = 0) {
-		auto &block = row_chunk.blocks[state.block_position];
-		auto &handle = pinned_handles[state.block_position];
-		auto baseptr = handle->node->buffer;
-		for (; state.position < block.count; state.position++) {
-			auto tuple_base = baseptr + state.position * row_chunk.entry_size;
-			auto found_match = (bool *)(tuple_base + tuple_size);
-			if (!*found_match) {
-				key_locations[found_entries++] = tuple_base;
-				if (found_entries == STANDARD_VECTOR_SIZE) {
-					state.position++;
-					break;
-				}
-			}
-		}
-		if (found_entries == STANDARD_VECTOR_SIZE) {
-			break;
-		}
-	}
-	result.SetCardinality(found_entries);
-	if (found_entries > 0) {
-		idx_t left_column_count = result.ColumnCount() - build_types.size();
-		// set the left side as a constant NULL
-		for (idx_t i = 0; i < left_column_count; i++) {
-			result.data[i].SetVectorType(VectorType::CONSTANT_VECTOR);
-			ConstantVector::SetNull(result.data[i], true);
-		}
-		// gather the values from the RHS
-		idx_t offset = condition_size;
-		for (idx_t i = 0; i < build_types.size(); i++) {
-			auto &vector = result.data[left_column_count + i];
-			D_ASSERT(vector.GetType() == build_types[i]);
-			GatherResultVector(vector, FlatVector::INCREMENTAL_SELECTION_VECTOR, (uintptr_t *)key_locations,
-			                   FlatVector::INCREMENTAL_SELECTION_VECTOR, found_entries, offset);
-		}
-	}
+    // scan the HT starting from the current position and check which rows from the build side did not find a match
+    data_ptr_t key_locations[STANDARD_VECTOR_SIZE];
+    idx_t found_entries = 0;
+    for (; state.block_position < blocks.size(); state.block_position++, state.position = 0) {
+        auto &block = blocks[state.block_position];
+        auto &handle = pinned_handles[state.block_position];
+        auto baseptr = handle->node->buffer;
+        for (; state.position < block.count; state.position++) {
+            auto tuple_base = baseptr + state.position * entry_size;
+            auto found_match = (bool *)(tuple_base + tuple_size);
+            if (!*found_match) {
+                key_locations[found_entries++] = tuple_base;
+                if (found_entries == STANDARD_VECTOR_SIZE) {
+                    state.position++;
+                    break;
+                }
+            }
+        }
+        if (found_entries == STANDARD_VECTOR_SIZE) {
+            break;
+        }
+    }
+    result.SetCardinality(found_entries);
+    if (found_entries > 0) {
+        idx_t left_column_count = result.ColumnCount() - build_types.size();
+        // set the left side as a constant NULL
+        for (idx_t i = 0; i < left_column_count; i++) {
+            result.data[i].SetVectorType(VectorType::CONSTANT_VECTOR);
+            ConstantVector::SetNull(result.data[i], true);
+        }
+        // gather the values from the RHS
+        idx_t offset = condition_size;
+        for (idx_t i = 0; i < build_types.size(); i++) {
+            auto &vector = result.data[left_column_count + i];
+            D_ASSERT(vector.GetType() == build_types[i]);
+            GatherResultVector(vector, FlatVector::INCREMENTAL_SELECTION_VECTOR, (uintptr_t *)key_locations,
+                               FlatVector::INCREMENTAL_SELECTION_VECTOR, found_entries, offset);
+        }
+    }
 }
 
 } // namespace duckdb