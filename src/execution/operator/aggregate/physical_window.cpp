#include "duckdb/execution/operator/aggregate/physical_window.hpp"

#include "duckdb/common/operator/cast_operators.hpp"
#include "duckdb/common/operator/comparison_operators.hpp"
#include "duckdb/common/sort/sort.hpp"
#include "duckdb/common/types/chunk_collection.hpp"
#include "duckdb/common/row_operations/row_operations.hpp"
#include "duckdb/common/vector_operations/vector_operations.hpp"
#include "duckdb/common/windows_undefs.hpp"
#include "duckdb/execution/expression_executor.hpp"
#include "duckdb/execution/window_segment_tree.hpp"
#include "duckdb/planner/expression/bound_reference_expression.hpp"
#include "duckdb/planner/expression/bound_window_expression.hpp"
#include "duckdb/common/types/chunk_collection.hpp"
#include "duckdb/main/config.hpp"
<<<<<<< HEAD
#include "duckdb/parallel/event.hpp"
=======
#include "duckdb/main/client_config.hpp"
>>>>>>> d491965e

#include <algorithm>
#include <cmath>
#include <numeric>

namespace duckdb {

using counts_t = std::vector<size_t>;

class WindowGlobalHashGroup {
public:
	using GlobalSortStatePtr = unique_ptr<GlobalSortState>;
	using LocalSortStatePtr = unique_ptr<LocalSortState>;
	using Orders = vector<BoundOrderByNode>;
	using Types = vector<LogicalType>;

	WindowGlobalHashGroup(BufferManager &buffer_manager, const Orders &orders, const Types &payload_types,
	                      idx_t max_mem, bool external)
	    : memory_per_thread(max_mem) {
		Orders orders_copy;
		for (const auto &order : orders) {
			sort_types.emplace_back(order.expression->return_type);
			orders_copy.emplace_back(order.Copy());
		}

		RowLayout payload_layout;
		payload_layout.Initialize(payload_types);
		global_sort = make_unique<GlobalSortState>(buffer_manager, orders_copy, payload_layout);
		global_sort->external = external;
	}

	void Sink(DataChunk &sort_buffer, DataChunk &payload_buffer) {
		lock_guard<mutex> guard(lock);
		if (!local_sort) {
			local_sort = make_unique<LocalSortState>();
			local_sort->Initialize(*global_sort, global_sort->buffer_manager);
		}

		local_sort->SinkChunk(sort_buffer, payload_buffer);
	}

	void PrepareMergePhase() {
		if (local_sort) {
			global_sort->AddLocalState(*local_sort);
			local_sort.reset();
		}

		global_sort->PrepareMergePhase();
	}

	Types sort_types;
	mutex lock;
	GlobalSortStatePtr global_sort;
	LocalSortStatePtr local_sort;
	idx_t memory_per_thread;

private:
};

//	Global sink state
class WindowGlobalSinkState : public GlobalSinkState {
public:
	using HashGroupPtr = unique_ptr<WindowGlobalHashGroup>;
	using Orders = vector<BoundOrderByNode>;
	using Types = vector<LogicalType>;

	WindowGlobalSinkState(const PhysicalWindow &op_p, ClientContext &context)
	    : op(op_p), buffer_manager(BufferManager::GetBufferManager(context)), next_sort(0), memory_per_thread(0),
	      mode(DBConfig::GetConfig(context).window_mode) {

		D_ASSERT(op.select_list[0]->GetExpressionClass() == ExpressionClass::BOUND_WINDOW);
		auto wexpr = reinterpret_cast<BoundWindowExpression *>(op.select_list[0].get());

		// we sort by both 1) partition by expression list and 2) order by expressions
		payload_types = op.children[0]->types;

		for (idx_t prt_idx = 0; prt_idx < wexpr->partitions.size(); prt_idx++) {
			auto &pexpr = wexpr->partitions[prt_idx];
			payload_types.push_back(pexpr->return_type);

			if (wexpr->partitions_stats.empty() || !wexpr->partitions_stats[prt_idx]) {
				orders.emplace_back(OrderType::ASCENDING, OrderByNullType::NULLS_FIRST, pexpr->Copy(), nullptr);
			} else {
				orders.emplace_back(OrderType::ASCENDING, OrderByNullType::NULLS_FIRST, pexpr->Copy(),
				                    wexpr->partitions_stats[prt_idx]->Copy());
			}
		}

		for (const auto &order : wexpr->orders) {
			auto &oexpr = order.expression;
			payload_types.push_back(oexpr->return_type);
			orders.emplace_back(order.Copy());
		}

		memory_per_thread = op.GetMaxThreadMemory(context);
		external = ClientConfig::GetConfig(context).force_external;
	}

	WindowGlobalHashGroup *GetHashGroup(idx_t group, const size_t max_groups) {
		lock_guard<mutex> guard(lock);
		if (group >= hash_groups.size()) {
			hash_groups.resize(group + 1);
		}

		auto &hash_group = hash_groups[group];
		if (!hash_group) {
			const auto maxmem = memory_per_thread / max_groups;
			hash_group = make_unique<WindowGlobalHashGroup>(buffer_manager, orders, payload_types, maxmem, external);
		}

		return hash_group.get();
	}

	size_t GetNextSortGroup() {
		for (auto group = next_sort++; group < hash_groups.size(); group = next_sort++) {
			// Only non-empty groups exist.
			if (hash_groups[group]) {
				return group;
			}
		}

		return hash_groups.size();
	}

	const PhysicalWindow &op;
	BufferManager &buffer_manager;
	mutex lock;
	Orders orders;
	Types payload_types;
	std::atomic<size_t> next_sort;
	vector<HashGroupPtr> hash_groups;
	unique_ptr<RowDataCollection> rows;
	unique_ptr<RowDataCollection> strings;
	idx_t memory_per_thread;
	bool external;
	WindowAggregationMode mode;
};

//	Per-thread hash group
class WindowLocalHashGroup {
public:
	using LocalSortStatePtr = unique_ptr<LocalSortState>;
	using DataChunkPtr = unique_ptr<DataChunk>;

	explicit WindowLocalHashGroup(WindowGlobalHashGroup &global_group_p) : global_group(global_group_p) {
	}

	LocalSortState *GetLocalSortState();

	void Flush();
	void Sink(DataChunk &sort_chunk, DataChunk &payload_chunk, SelectionVector *sel, const idx_t count);
	void Combine();

	WindowGlobalHashGroup &global_group;
	LocalSortStatePtr local_sort;
	DataChunkPtr sort_buffer;
	DataChunkPtr payload_buffer;
};

LocalSortState *WindowLocalHashGroup::GetLocalSortState() {
	if (!local_sort) {
		local_sort = make_unique<LocalSortState>();
		local_sort->Initialize(*global_group.global_sort, global_group.global_sort->buffer_manager);
	}

	return local_sort.get();
}

void WindowLocalHashGroup::Flush() {
	if (!payload_buffer || payload_buffer->size() == 0) {
		return;
	}

	GetLocalSortState()->SinkChunk(*sort_buffer, *payload_buffer);
	sort_buffer->Reset();
	payload_buffer->Reset();

	if (local_sort->SizeInBytes() >= global_group.memory_per_thread) {
		local_sort->Sort(*global_group.global_sort, true);
	}
}

void WindowLocalHashGroup::Sink(DataChunk &sort_chunk, DataChunk &payload_chunk, SelectionVector *sel,
                                const idx_t count) {

	if (payload_buffer && payload_buffer->size() + count > STANDARD_VECTOR_SIZE) {
		Flush();
	}

	if (sel) {
		if (!sort_buffer) {
			sort_buffer = make_unique<DataChunk>();
			sort_buffer->Initialize(global_group.sort_types);
		}
		sort_buffer->Append(sort_chunk, false, sel, count);

		if (!payload_buffer) {
			payload_buffer = make_unique<DataChunk>();
			payload_buffer->Initialize(global_group.global_sort->payload_layout.GetTypes());
		}
		payload_buffer->Append(payload_chunk, false, sel, count);
	} else {
		GetLocalSortState()->SinkChunk(sort_chunk, payload_chunk);
	}
}

void WindowLocalHashGroup::Combine() {
	//	Merge this group into the global group
	if (local_sort) {
		//	We had enough data for a local sort block
		Flush();
		global_group.global_sort->AddLocalState(*local_sort);
	} else if (payload_buffer && payload_buffer->size()) {
		//	Only buffers, so pass them along
		global_group.Sink(*sort_buffer, *payload_buffer);
	}
}

//	Per-thread sink state
class WindowLocalSinkState : public LocalSinkState {
public:
	using LocalHashGroupPtr = unique_ptr<WindowLocalHashGroup>;

	WindowLocalSinkState(const PhysicalWindow &op_p, BoundWindowExpression *wexpr, const unsigned partition_bits = 10)
	    : op(op_p), partition_cols(wexpr->partitions.size()), partition_count(size_t(1) << partition_bits),
	      hash_vector(LogicalTypeId::UBIGINT), sel(STANDARD_VECTOR_SIZE) {

		// we sort by both 1) partition by expression list and 2) order by expressions
		vector<LogicalType> payload_types = op.children[0]->types;
		vector<LogicalType> over_types;
		for (idx_t prt_idx = 0; prt_idx < wexpr->partitions.size(); prt_idx++) {
			auto &pexpr = wexpr->partitions[prt_idx];
			over_types.push_back(pexpr->return_type);
			payload_types.push_back(pexpr->return_type);
			executor.AddExpression(*pexpr);
		}

		for (const auto &order : wexpr->orders) {
			auto &oexpr = order.expression;
			over_types.push_back(oexpr->return_type);
			payload_types.push_back(oexpr->return_type);
			executor.AddExpression(*oexpr);
		}

		payload_chunk.Initialize(payload_types);
		payload_layout.Initialize(payload_types);

		if (!over_types.empty()) {
			over_chunk.Initialize(over_types);
			local_groups.resize(wexpr->partitions.empty() ? 1 : partition_count);
		}
	}

	const PhysicalWindow &op;

	// Over
	ExpressionExecutor executor;
	DataChunk over_chunk;

	// Partitioning
	const idx_t partition_cols;
	const size_t partition_count;
	counts_t counts;
	counts_t offsets;
	Vector hash_vector;
	SelectionVector sel;
	vector<LocalHashGroupPtr> local_groups;

	// Sorting
	RowLayout payload_layout;
	DataChunk payload_chunk;

	// OVER() (no sorting)
	unique_ptr<RowDataCollection> rows;
	unique_ptr<RowDataCollection> strings;

	void Over(DataChunk &input_chunk);
	void Hash();
	void Sink(DataChunk &input_chunk, WindowGlobalSinkState &gstate);
	idx_t FlushRagged();
	void Combine(WindowGlobalSinkState &gstate);
};

void WindowLocalSinkState::Over(DataChunk &input_chunk) {
	if (over_chunk.ColumnCount() > 0) {
		executor.Execute(input_chunk, over_chunk);
		over_chunk.Verify();
	}
}

void WindowLocalSinkState::Hash() {
	// There are three types of partitions:
	// 1. No partition (no sorting)
	// 2. One partition (sorting, but no hashing)
	// 3. Multiple partitions (sorting and hashing)
	if (over_chunk.ColumnCount() == 0) {
		return;
	}

	const auto count = over_chunk.size();
	auto hashes = FlatVector::GetData<hash_t>(hash_vector);
	if (partition_cols) {
		// First pass: count bins sizes
		counts.resize(0);
		counts.resize(partition_count, 0);

		VectorOperations::Hash(over_chunk.data[0], hash_vector, count);
		for (idx_t prt_idx = 1; prt_idx < partition_cols; ++prt_idx) {
			VectorOperations::CombineHash(hash_vector, over_chunk.data[prt_idx], count);
		}

		const auto group_mask = hash_t(counts.size() - 1);
		if (hash_vector.GetVectorType() == VectorType::CONSTANT_VECTOR) {
			const auto group = (hashes[0] & group_mask);
			counts[group] = count;
			for (idx_t i = 0; i < count; ++i) {
				sel.set_index(i, i);
			}
		} else {
			for (idx_t i = 0; i < count; ++i) {
				const auto bin = (hashes[i] & group_mask);
				++counts[bin];
			}

			// Second pass: Build sequential selections
			offsets.resize(counts.size());
			size_t offset = 0;
			for (size_t c = 0; c < counts.size(); ++c) {
				offsets[c] = offset;
				offset += counts[c];
			}

			for (idx_t i = 0; i < count; ++i) {
				const auto group = (hashes[i] & group_mask);
				auto &group_idx = offsets[group];
				sel.set_index(group_idx++, i);
			}
		}
	} else {
		counts.resize(1, count);
	}
}

void WindowLocalSinkState::Sink(DataChunk &input_chunk, WindowGlobalSinkState &gstate) {
	for (idx_t col_idx = 0; col_idx < input_chunk.ColumnCount(); ++col_idx) {
		payload_chunk.data[col_idx].Reference(input_chunk.data[col_idx]);
	}
	for (idx_t col_idx = 0; col_idx < over_chunk.ColumnCount(); ++col_idx) {
		payload_chunk.data[input_chunk.ColumnCount() + col_idx].Reference(over_chunk.data[col_idx]);
	}
	payload_chunk.SetCardinality(input_chunk);

	if (over_chunk.ColumnCount() == 0) {
		//	No sorts, so build row chunks
		if (!rows) {
			const auto entry_size = payload_layout.GetRowWidth();
			const auto capacity = MaxValue<idx_t>(STANDARD_VECTOR_SIZE, (Storage::BLOCK_SIZE / entry_size) + 1);
			rows = make_unique<RowDataCollection>(gstate.buffer_manager, capacity, entry_size);
			strings = make_unique<RowDataCollection>(gstate.buffer_manager, (idx_t)Storage::BLOCK_SIZE, 1, true);
		}
		const auto row_count = payload_chunk.size();
		const auto row_sel = FlatVector::IncrementalSelectionVector();
		Vector addresses(LogicalType::POINTER);
		auto key_locations = FlatVector::GetData<data_ptr_t>(addresses);
		auto handles = rows->Build(row_count, key_locations, nullptr, row_sel);
		vector<VectorData> payload_data;
		payload_data.reserve(payload_chunk.ColumnCount());
		for (idx_t i = 0; i < payload_chunk.ColumnCount(); i++) {
			VectorData pdata;
			payload_chunk.data[i].Orrify(row_count, pdata);
			payload_data.emplace_back(move(pdata));
		}
		RowOperations::Scatter(payload_chunk, payload_data.data(), payload_layout, addresses, *strings, *row_sel,
		                       row_count);
		return;
	}

	idx_t group_offset = 0;
	for (size_t group = 0; group < counts.size(); ++group) {
		const auto group_size = counts[group];
		if (group_size) {
			auto &local_group = local_groups[group];
			if (!local_group) {
				auto global_group = gstate.GetHashGroup(group, counts.size());
				local_group = make_unique<WindowLocalHashGroup>(*global_group);
			}

			if (counts.size() == 1) {
				local_group->Sink(over_chunk, payload_chunk, nullptr, group_size);
			} else {
				SelectionVector psel(sel.data() + group_offset);
				local_group->Sink(over_chunk, payload_chunk, &psel, group_size);
				group_offset += group_size;
			}
		}
	}
}

void WindowLocalSinkState::Combine(WindowGlobalSinkState &gstate) {
	lock_guard<mutex> glock(gstate.lock);

	// OVER()
	if (over_chunk.ColumnCount() == 0) {
		if (gstate.rows) {
			if (rows) {
				gstate.rows->Merge(*rows);
				gstate.strings->Merge(*strings);
				rows.reset();
				strings.reset();
			}
		} else {
			gstate.rows = move(rows);
			gstate.strings = move(strings);
		}
		return;
	}

	// Binned data
	for (size_t group = 0; group < local_groups.size(); ++group) {
		auto &local_group = local_groups[group];
		if (local_group) {
			local_group->Combine();
			local_group.reset();
		}
	}
}

// Per-thread read state
class WindowLocalSourceState : public LocalSourceState {
public:
	using HashGroupPtr = unique_ptr<WindowGlobalHashGroup>;

	WindowLocalSourceState(const PhysicalWindow &op, ExecutionContext &context) : position(0) {
	}

	HashGroupPtr hash_group;

	//! The generated input chunks
	ChunkCollection chunks;
	//! The generated output chunks
	ChunkCollection window_results;
	//! The read partition
	idx_t hash_bin;
	//! The read cursor
	idx_t position;
};

// this implements a sorted window functions variant
PhysicalWindow::PhysicalWindow(vector<LogicalType> types, vector<unique_ptr<Expression>> select_list,
                               idx_t estimated_cardinality, PhysicalOperatorType type)
    : PhysicalOperator(type, move(types), estimated_cardinality), select_list(move(select_list)) {
}

template <typename INPUT_TYPE>
struct ChunkIterator {

	ChunkIterator(ChunkCollection &collection, const idx_t col_idx)
	    : collection(collection), col_idx(col_idx), chunk_begin(0), chunk_end(0), ch_idx(0), data(nullptr),
	      validity(nullptr) {
		Update(0);
	}

	inline void Update(idx_t r) {
		if (r >= chunk_end) {
			ch_idx = collection.LocateChunk(r);
			auto &ch = collection.GetChunk(ch_idx);
			chunk_begin = ch_idx * STANDARD_VECTOR_SIZE;
			chunk_end = chunk_begin + ch.size();
			auto &vector = ch.data[col_idx];
			data = FlatVector::GetData<INPUT_TYPE>(vector);
			validity = &FlatVector::Validity(vector);
		}
	}

	inline bool IsValid(idx_t r) {
		return validity->RowIsValid(r - chunk_begin);
	}

	inline INPUT_TYPE GetValue(idx_t r) {
		return data[r - chunk_begin];
	}

private:
	ChunkCollection &collection;
	idx_t col_idx;
	idx_t chunk_begin;
	idx_t chunk_end;
	idx_t ch_idx;
	const INPUT_TYPE *data;
	ValidityMask *validity;
};

template <typename INPUT_TYPE>
static void MaskTypedColumn(ValidityMask &mask, ChunkCollection &over_collection, const idx_t c) {
	ChunkIterator<INPUT_TYPE> ci(over_collection, c);

	//	Record the first value
	idx_t r = 0;
	auto prev_valid = ci.IsValid(r);
	auto prev = ci.GetValue(r);

	//	Process complete blocks
	const auto count = over_collection.Count();
	const auto entry_count = mask.EntryCount(count);
	for (idx_t entry_idx = 0; entry_idx < entry_count; ++entry_idx) {
		auto validity_entry = mask.GetValidityEntry(entry_idx);

		//	Skip the block if it is all boundaries.
		idx_t next = MinValue<idx_t>(r + ValidityMask::BITS_PER_VALUE, count);
		if (ValidityMask::AllValid(validity_entry)) {
			r = next;
			continue;
		}

		//	Scan the rows in the complete block
		idx_t start = r;
		for (; r < next; ++r) {
			//	Update the chunk for this row
			ci.Update(r);

			auto curr_valid = ci.IsValid(r);
			auto curr = ci.GetValue(r);
			if (!ValidityMask::RowIsValid(validity_entry, r - start)) {
				if (curr_valid != prev_valid || (curr_valid && !Equals::Operation(curr, prev))) {
					mask.SetValidUnsafe(r);
				}
			}
			prev_valid = curr_valid;
			prev = curr;
		}
	}
}

static void MaskColumn(ValidityMask &mask, ChunkCollection &over_collection, const idx_t c) {
	auto &vector = over_collection.GetChunk(0).data[c];
	switch (vector.GetType().InternalType()) {
	case PhysicalType::BOOL:
	case PhysicalType::INT8:
		MaskTypedColumn<int8_t>(mask, over_collection, c);
		break;
	case PhysicalType::INT16:
		MaskTypedColumn<int16_t>(mask, over_collection, c);
		break;
	case PhysicalType::INT32:
		MaskTypedColumn<int32_t>(mask, over_collection, c);
		break;
	case PhysicalType::INT64:
		MaskTypedColumn<int64_t>(mask, over_collection, c);
		break;
	case PhysicalType::UINT8:
		MaskTypedColumn<uint8_t>(mask, over_collection, c);
		break;
	case PhysicalType::UINT16:
		MaskTypedColumn<uint16_t>(mask, over_collection, c);
		break;
	case PhysicalType::UINT32:
		MaskTypedColumn<uint32_t>(mask, over_collection, c);
		break;
	case PhysicalType::UINT64:
		MaskTypedColumn<uint64_t>(mask, over_collection, c);
		break;
	case PhysicalType::INT128:
		MaskTypedColumn<hugeint_t>(mask, over_collection, c);
		break;
	case PhysicalType::FLOAT:
		MaskTypedColumn<float>(mask, over_collection, c);
		break;
	case PhysicalType::DOUBLE:
		MaskTypedColumn<double>(mask, over_collection, c);
		break;
	case PhysicalType::VARCHAR:
		MaskTypedColumn<string_t>(mask, over_collection, c);
		break;
	case PhysicalType::INTERVAL:
		MaskTypedColumn<interval_t>(mask, over_collection, c);
		break;
	default:
		throw NotImplementedException("Type for comparison");
		break;
	}
}

static idx_t FindNextStart(const ValidityMask &mask, idx_t l, const idx_t r, idx_t &n) {
	if (mask.AllValid()) {
		auto start = MinValue(l + n - 1, r);
		n -= MinValue(n, r - l);
		return start;
	}

	while (l < r) {
		//	If l is aligned with the start of a block, and the block is blank, then skip forward one block.
		idx_t entry_idx;
		idx_t shift;
		mask.GetEntryIndex(l, entry_idx, shift);

		const auto block = mask.GetValidityEntry(entry_idx);
		if (mask.NoneValid(block) && !shift) {
			l += ValidityMask::BITS_PER_VALUE;
			continue;
		}

		// Loop over the block
		for (; shift < ValidityMask::BITS_PER_VALUE && l < r; ++shift, ++l) {
			if (mask.RowIsValid(block, shift) && --n == 0) {
				return MinValue(l, r);
			}
		}
	}

	//	Didn't find a start so return the end of the range
	return r;
}

static idx_t FindPrevStart(const ValidityMask &mask, const idx_t l, idx_t r, idx_t &n) {
	if (mask.AllValid()) {
		auto start = (r <= l + n) ? l : r - n;
		n -= r - start;
		return start;
	}

	while (l < r) {
		// If r is aligned with the start of a block, and the previous block is blank,
		// then skip backwards one block.
		idx_t entry_idx;
		idx_t shift;
		mask.GetEntryIndex(r - 1, entry_idx, shift);

		const auto block = mask.GetValidityEntry(entry_idx);
		if (mask.NoneValid(block) && (shift + 1 == ValidityMask::BITS_PER_VALUE)) {
			// r is nonzero (> l) and word aligned, so this will not underflow.
			r -= ValidityMask::BITS_PER_VALUE;
			continue;
		}

		// Loop backwards over the block
		// shift is probing r-1 >= l >= 0
		for (++shift; shift-- > 0; --r) {
			if (mask.RowIsValid(block, shift) && --n == 0) {
				return MaxValue(l, r - 1);
			}
		}
	}

	//	Didn't find a start so return the start of the range
	return l;
}

static void MaterializeExpressions(Expression **exprs, idx_t expr_count, ChunkCollection &input,
                                   ChunkCollection &output, bool scalar = false) {
	if (expr_count == 0) {
		return;
	}

	vector<LogicalType> types;
	ExpressionExecutor executor;
	for (idx_t expr_idx = 0; expr_idx < expr_count; ++expr_idx) {
		types.push_back(exprs[expr_idx]->return_type);
		executor.AddExpression(*exprs[expr_idx]);
	}

	for (idx_t i = 0; i < input.ChunkCount(); i++) {
		DataChunk chunk;
		chunk.Initialize(types);

		executor.Execute(input.GetChunk(i), chunk);

		chunk.Verify();
		output.Append(chunk);

		if (scalar) {
			break;
		}
	}
}

static void MaterializeExpression(Expression *expr, ChunkCollection &input, ChunkCollection &output,
                                  bool scalar = false) {
	MaterializeExpressions(&expr, 1, input, output, scalar);
}

static void SortCollectionForPartition(WindowLocalSourceState &state, WindowGlobalSinkState &gstate,
                                       const hash_t hash_bin) {
	state.hash_group = move(gstate.hash_groups[hash_bin]);
}

static void ScanRowCollection(RowDataCollection &rows, ChunkCollection &cols, const vector<LogicalType> &types) {
	const auto tuple_size = rows.entry_size;

	Vector addresses(LogicalType::POINTER);
	auto data_pointers = FlatVector::GetData<data_ptr_t>(addresses);

	RowLayout layout;
	layout.Initialize(types);

	DataChunk result;
	result.Initialize(types);
	for (idx_t block_idx = 0; block_idx < rows.blocks.size(); ++block_idx) {
		auto &block = rows.blocks[block_idx];
		auto handle = rows.buffer_manager.Pin(block.block);
		auto read_ptr = handle->Ptr();

		for (idx_t block_pos = 0; block_pos < block.count;) {
			const auto remaining = block.count - block_pos;
			const auto this_n = MinValue((idx_t)STANDARD_VECTOR_SIZE, remaining);

			auto row_offset = block_pos * tuple_size;
			D_ASSERT(row_offset + tuple_size <= Storage::BLOCK_SIZE);
			for (idx_t i = 0; i < this_n; i++) {
				data_pointers[i] = read_ptr + row_offset;
				row_offset += tuple_size;
			}

			result.Reset();
			result.SetCardinality(this_n);
			for (idx_t i = 0; i < result.ColumnCount(); i++) {
				auto &column = result.data[i];
				const auto col_offset = layout.GetOffsets()[i];
				RowOperations::Gather(addresses, *FlatVector::IncrementalSelectionVector(), column,
				                      *FlatVector::IncrementalSelectionVector(), result.size(), col_offset, i);
			}
			cols.Append(result);

			block_pos += this_n;
		}
	}
}

static void ScanSortedPartition(WindowLocalSourceState &state, ChunkCollection &input,
                                const vector<LogicalType> &input_types, ChunkCollection &over,
                                const vector<LogicalType> &over_types) {
	auto &global_sort_state = *state.hash_group->global_sort;
	if (global_sort_state.sorted_blocks.empty()) {
		return;
	}

	auto payload_types = input_types;
	payload_types.insert(payload_types.end(), over_types.begin(), over_types.end());

	// scan the sorted row data
	D_ASSERT(global_sort_state.sorted_blocks.size() == 1);
	PayloadScanner scanner(*global_sort_state.sorted_blocks[0]->payload_data, global_sort_state);
	for (;;) {
		DataChunk payload_chunk;
		payload_chunk.Initialize(payload_types);
		payload_chunk.SetCardinality(0);
		scanner.Scan(payload_chunk);
		if (payload_chunk.size() == 0) {
			break;
		}

		// split into two
		DataChunk over_chunk;
		payload_chunk.Split(over_chunk, input_types.size());

		// append back to collection
		input.Append(payload_chunk);
		over.Append(over_chunk);
	}

	state.hash_group.reset();
}

static inline bool BoundaryNeedsPeer(const WindowBoundary &boundary) {
	switch (boundary) {
	case WindowBoundary::CURRENT_ROW_RANGE:
	case WindowBoundary::EXPR_PRECEDING_RANGE:
	case WindowBoundary::EXPR_FOLLOWING_RANGE:
		return true;
	default:
		return false;
	}
}

struct WindowBoundariesState {
	static inline bool IsScalar(const unique_ptr<Expression> &expr) {
		return expr ? expr->IsScalar() : true;
	}

	explicit WindowBoundariesState(BoundWindowExpression *wexpr)
	    : type(wexpr->type), start_boundary(wexpr->start), end_boundary(wexpr->end),
	      partition_count(wexpr->partitions.size()), order_count(wexpr->orders.size()),
	      range_sense(wexpr->orders.empty() ? OrderType::INVALID : wexpr->orders[0].type),
	      scalar_start(IsScalar(wexpr->start_expr)), scalar_end(IsScalar(wexpr->end_expr)),
	      has_preceding_range(wexpr->start == WindowBoundary::EXPR_PRECEDING_RANGE ||
	                          wexpr->end == WindowBoundary::EXPR_PRECEDING_RANGE),
	      has_following_range(wexpr->start == WindowBoundary::EXPR_FOLLOWING_RANGE ||
	                          wexpr->end == WindowBoundary::EXPR_FOLLOWING_RANGE),
	      needs_peer(BoundaryNeedsPeer(wexpr->end) || wexpr->type == ExpressionType::WINDOW_CUME_DIST) {
	}

	// Cached lookups
	const ExpressionType type;
	const WindowBoundary start_boundary;
	const WindowBoundary end_boundary;
	const idx_t partition_count;
	const idx_t order_count;
	const OrderType range_sense;
	const bool scalar_start;
	const bool scalar_end;
	const bool has_preceding_range;
	const bool has_following_range;
	const bool needs_peer;

	idx_t partition_start = 0;
	idx_t partition_end = 0;
	idx_t peer_start = 0;
	idx_t peer_end = 0;
	idx_t valid_start = 0;
	idx_t valid_end = 0;
	int64_t window_start = -1;
	int64_t window_end = -1;
	bool is_same_partition = false;
	bool is_peer = false;
};

static bool WindowNeedsRank(BoundWindowExpression *wexpr) {
	return wexpr->type == ExpressionType::WINDOW_PERCENT_RANK || wexpr->type == ExpressionType::WINDOW_RANK ||
	       wexpr->type == ExpressionType::WINDOW_RANK_DENSE || wexpr->type == ExpressionType::WINDOW_CUME_DIST;
}

template <typename T>
static T GetCell(ChunkCollection &collection, idx_t column, idx_t index) {
	D_ASSERT(collection.ColumnCount() > column);
	auto &chunk = collection.GetChunkForRow(index);
	auto &source = chunk.data[column];
	const auto source_offset = index % STANDARD_VECTOR_SIZE;
	const auto data = FlatVector::GetData<T>(source);
	return data[source_offset];
}

static bool CellIsNull(ChunkCollection &collection, idx_t column, idx_t index) {
	D_ASSERT(collection.ColumnCount() > column);
	auto &chunk = collection.GetChunkForRow(index);
	auto &source = chunk.data[column];
	const auto source_offset = index % STANDARD_VECTOR_SIZE;
	return FlatVector::IsNull(source, source_offset);
}

template <typename T>
struct ChunkCollectionIterator {
	using iterator = ChunkCollectionIterator<T>;
	using iterator_category = std::forward_iterator_tag;
	using difference_type = std::ptrdiff_t;
	using value_type = T;
	using reference = T;
	using pointer = idx_t;

	ChunkCollectionIterator(ChunkCollection &coll_p, idx_t col_no_p, pointer pos_p = 0)
	    : coll(&coll_p), col_no(col_no_p), pos(pos_p) {
	}

	inline reference operator*() const {
		return GetCell<T>(*coll, col_no, pos);
	}
	inline explicit operator pointer() const {
		return pos;
	}

	inline iterator &operator++() {
		++pos;
		return *this;
	}
	inline iterator operator++(int) {
		auto result = *this;
		++(*this);
		return result;
	}

	friend inline bool operator==(const iterator &a, const iterator &b) {
		return a.pos == b.pos;
	}
	friend inline bool operator!=(const iterator &a, const iterator &b) {
		return a.pos != b.pos;
	}

private:
	ChunkCollection *coll;
	idx_t col_no;
	pointer pos;
};

template <typename T, typename OP>
struct OperationCompare : public std::function<bool(T, T)> {
	inline bool operator()(const T &lhs, const T &val) const {
		return OP::template Operation(lhs, val);
	}
};

template <typename T, typename OP, bool FROM>
static idx_t FindTypedRangeBound(ChunkCollection &over, const idx_t order_col, const idx_t order_begin,
                                 const idx_t order_end, ChunkCollection &boundary, const idx_t boundary_row) {
	D_ASSERT(!CellIsNull(boundary, 0, boundary_row));
	const auto val = GetCell<T>(boundary, 0, boundary_row);

	OperationCompare<T, OP> comp;
	ChunkCollectionIterator<T> begin(over, order_col, order_begin);
	ChunkCollectionIterator<T> end(over, order_col, order_end);
	if (FROM) {
		return idx_t(std::lower_bound(begin, end, val, comp));
	} else {
		return idx_t(std::upper_bound(begin, end, val, comp));
	}
}

template <typename OP, bool FROM>
static idx_t FindRangeBound(ChunkCollection &over, const idx_t order_col, const idx_t order_begin,
                            const idx_t order_end, ChunkCollection &boundary, const idx_t expr_idx) {
	const auto &over_types = over.Types();
	D_ASSERT(over_types.size() > order_col);
	D_ASSERT(boundary.Types().size() == 1);
	D_ASSERT(boundary.Types()[0] == over_types[order_col]);

	switch (over_types[order_col].InternalType()) {
	case PhysicalType::INT8:
		return FindTypedRangeBound<int8_t, OP, FROM>(over, order_col, order_begin, order_end, boundary, expr_idx);
	case PhysicalType::INT16:
		return FindTypedRangeBound<int16_t, OP, FROM>(over, order_col, order_begin, order_end, boundary, expr_idx);
	case PhysicalType::INT32:
		return FindTypedRangeBound<int32_t, OP, FROM>(over, order_col, order_begin, order_end, boundary, expr_idx);
	case PhysicalType::INT64:
		return FindTypedRangeBound<int64_t, OP, FROM>(over, order_col, order_begin, order_end, boundary, expr_idx);
	case PhysicalType::UINT8:
		return FindTypedRangeBound<uint8_t, OP, FROM>(over, order_col, order_begin, order_end, boundary, expr_idx);
	case PhysicalType::UINT16:
		return FindTypedRangeBound<uint16_t, OP, FROM>(over, order_col, order_begin, order_end, boundary, expr_idx);
	case PhysicalType::UINT32:
		return FindTypedRangeBound<uint32_t, OP, FROM>(over, order_col, order_begin, order_end, boundary, expr_idx);
	case PhysicalType::UINT64:
		return FindTypedRangeBound<uint64_t, OP, FROM>(over, order_col, order_begin, order_end, boundary, expr_idx);
	case PhysicalType::INT128:
		return FindTypedRangeBound<hugeint_t, OP, FROM>(over, order_col, order_begin, order_end, boundary, expr_idx);
	case PhysicalType::FLOAT:
		return FindTypedRangeBound<float, OP, FROM>(over, order_col, order_begin, order_end, boundary, expr_idx);
	case PhysicalType::DOUBLE:
		return FindTypedRangeBound<double, OP, FROM>(over, order_col, order_begin, order_end, boundary, expr_idx);
	case PhysicalType::INTERVAL:
		return FindTypedRangeBound<interval_t, OP, FROM>(over, order_col, order_begin, order_end, boundary, expr_idx);
	default:
		throw InternalException("Unsupported column type for RANGE");
	}
}

template <bool FROM>
static idx_t FindOrderedRangeBound(ChunkCollection &over, const idx_t order_col, const OrderType range_sense,
                                   const idx_t order_begin, const idx_t order_end, ChunkCollection &boundary,
                                   const idx_t expr_idx) {
	switch (range_sense) {
	case OrderType::ASCENDING:
		return FindRangeBound<LessThan, FROM>(over, order_col, order_begin, order_end, boundary, expr_idx);
	case OrderType::DESCENDING:
		return FindRangeBound<GreaterThan, FROM>(over, order_col, order_begin, order_end, boundary, expr_idx);
	default:
		throw InternalException("Unsupported ORDER BY sense for RANGE");
	}
}

static void UpdateWindowBoundaries(WindowBoundariesState &bounds, const idx_t input_size, const idx_t row_idx,
                                   ChunkCollection &over_collection, ChunkCollection &boundary_start_collection,
                                   ChunkCollection &boundary_end_collection, const ValidityMask &partition_mask,
                                   const ValidityMask &order_mask) {

	// RANGE sorting parameters
	const auto order_col = bounds.partition_count;

	if (bounds.partition_count + bounds.order_count > 0) {

		// determine partition and peer group boundaries to ultimately figure out window size
		bounds.is_same_partition = !partition_mask.RowIsValidUnsafe(row_idx);
		bounds.is_peer = !order_mask.RowIsValidUnsafe(row_idx);

		// when the partition changes, recompute the boundaries
		if (!bounds.is_same_partition) {
			bounds.partition_start = row_idx;
			bounds.peer_start = row_idx;

			// find end of partition
			bounds.partition_end = input_size;
			if (bounds.partition_count) {
				idx_t n = 1;
				bounds.partition_end = FindNextStart(partition_mask, bounds.partition_start + 1, input_size, n);
			}

			// Find valid ordering values for the new partition
			// so we can exclude NULLs from RANGE expression computations
			bounds.valid_start = bounds.partition_start;
			bounds.valid_end = bounds.partition_end;

			if ((bounds.valid_start < bounds.valid_end) && bounds.has_preceding_range) {
				// Exclude any leading NULLs
				if (CellIsNull(over_collection, order_col, bounds.valid_start)) {
					idx_t n = 1;
					bounds.valid_start = FindNextStart(order_mask, bounds.valid_start + 1, bounds.valid_end, n);
				}
			}

			if ((bounds.valid_start < bounds.valid_end) && bounds.has_following_range) {
				// Exclude any trailing NULLs
				if (CellIsNull(over_collection, order_col, bounds.valid_end - 1)) {
					idx_t n = 1;
					bounds.valid_end = FindPrevStart(order_mask, bounds.valid_start, bounds.valid_end, n);
				}
			}

		} else if (!bounds.is_peer) {
			bounds.peer_start = row_idx;
		}

		if (bounds.needs_peer) {
			bounds.peer_end = bounds.partition_end;
			if (bounds.order_count) {
				idx_t n = 1;
				bounds.peer_end = FindNextStart(order_mask, bounds.peer_start + 1, bounds.partition_end, n);
			}
		}

	} else {
		bounds.is_same_partition = false;
		bounds.is_peer = true;
		bounds.partition_end = input_size;
		bounds.peer_end = bounds.partition_end;
	}

	// determine window boundaries depending on the type of expression
	bounds.window_start = -1;
	bounds.window_end = -1;

	switch (bounds.start_boundary) {
	case WindowBoundary::UNBOUNDED_PRECEDING:
		bounds.window_start = bounds.partition_start;
		break;
	case WindowBoundary::CURRENT_ROW_ROWS:
		bounds.window_start = row_idx;
		break;
	case WindowBoundary::CURRENT_ROW_RANGE:
		bounds.window_start = bounds.peer_start;
		break;
	case WindowBoundary::EXPR_PRECEDING_ROWS: {
		bounds.window_start =
		    (int64_t)row_idx - GetCell<int64_t>(boundary_start_collection, 0, bounds.scalar_start ? 0 : row_idx);
		break;
	}
	case WindowBoundary::EXPR_FOLLOWING_ROWS: {
		bounds.window_start =
		    row_idx + GetCell<int64_t>(boundary_start_collection, 0, bounds.scalar_start ? 0 : row_idx);
		break;
	}
	case WindowBoundary::EXPR_PRECEDING_RANGE: {
		const auto expr_idx = bounds.scalar_start ? 0 : row_idx;
		if (CellIsNull(boundary_start_collection, 0, expr_idx)) {
			bounds.window_start = bounds.peer_start;
		} else {
			bounds.window_start =
			    FindOrderedRangeBound<true>(over_collection, order_col, bounds.range_sense, bounds.valid_start, row_idx,
			                                boundary_start_collection, expr_idx);
		}
		break;
	}
	case WindowBoundary::EXPR_FOLLOWING_RANGE: {
		const auto expr_idx = bounds.scalar_start ? 0 : row_idx;
		if (CellIsNull(boundary_start_collection, 0, expr_idx)) {
			bounds.window_start = bounds.peer_start;
		} else {
			bounds.window_start = FindOrderedRangeBound<true>(over_collection, order_col, bounds.range_sense, row_idx,
			                                                  bounds.valid_end, boundary_start_collection, expr_idx);
		}
		break;
	}
	default:
		throw InternalException("Unsupported window start boundary");
	}

	switch (bounds.end_boundary) {
	case WindowBoundary::CURRENT_ROW_ROWS:
		bounds.window_end = row_idx + 1;
		break;
	case WindowBoundary::CURRENT_ROW_RANGE:
		bounds.window_end = bounds.peer_end;
		break;
	case WindowBoundary::UNBOUNDED_FOLLOWING:
		bounds.window_end = bounds.partition_end;
		break;
	case WindowBoundary::EXPR_PRECEDING_ROWS:
		bounds.window_end =
		    (int64_t)row_idx - GetCell<int64_t>(boundary_end_collection, 0, bounds.scalar_end ? 0 : row_idx) + 1;
		break;
	case WindowBoundary::EXPR_FOLLOWING_ROWS:
		bounds.window_end = row_idx + GetCell<int64_t>(boundary_end_collection, 0, bounds.scalar_end ? 0 : row_idx) + 1;
		break;
	case WindowBoundary::EXPR_PRECEDING_RANGE: {
		const auto expr_idx = bounds.scalar_end ? 0 : row_idx;
		if (CellIsNull(boundary_end_collection, 0, expr_idx)) {
			bounds.window_end = bounds.peer_end;
		} else {
			bounds.window_end =
			    FindOrderedRangeBound<false>(over_collection, order_col, bounds.range_sense, bounds.valid_start,
			                                 row_idx, boundary_end_collection, expr_idx);
		}
		break;
	}
	case WindowBoundary::EXPR_FOLLOWING_RANGE: {
		const auto expr_idx = bounds.scalar_end ? 0 : row_idx;
		if (CellIsNull(boundary_end_collection, 0, expr_idx)) {
			bounds.window_end = bounds.peer_end;
		} else {
			bounds.window_end = FindOrderedRangeBound<false>(over_collection, order_col, bounds.range_sense, row_idx,
			                                                 bounds.valid_end, boundary_end_collection, expr_idx);
		}
		break;
	}
	default:
		throw InternalException("Unsupported window end boundary");
	}

	// clamp windows to partitions if they should exceed
	if (bounds.window_start < (int64_t)bounds.partition_start) {
		bounds.window_start = bounds.partition_start;
	}
	if (bounds.window_start > (int64_t)bounds.partition_end) {
		bounds.window_start = bounds.partition_end;
	}
	if (bounds.window_end < (int64_t)bounds.partition_start) {
		bounds.window_end = bounds.partition_start;
	}
	if (bounds.window_end > (int64_t)bounds.partition_end) {
		bounds.window_end = bounds.partition_end;
	}

	if (bounds.window_start < 0 || bounds.window_end < 0) {
		throw InternalException("Failed to compute window boundaries");
	}
}

static void ComputeWindowExpression(BoundWindowExpression *wexpr, ChunkCollection &input, ChunkCollection &output,
                                    ChunkCollection &over, const ValidityMask &partition_mask,
                                    const ValidityMask &order_mask, WindowAggregationMode mode) {

	// TODO we could evaluate those expressions in parallel

	// evaluate inner expressions of window functions, could be more complex
	ChunkCollection payload_collection;
	vector<Expression *> exprs;
	for (auto &child : wexpr->children) {
		exprs.push_back(child.get());
	}
	// TODO: child may be a scalar, don't need to materialize the whole collection then
	MaterializeExpressions(exprs.data(), exprs.size(), input, payload_collection);

	ChunkCollection leadlag_offset_collection;
	ChunkCollection leadlag_default_collection;
	if (wexpr->type == ExpressionType::WINDOW_LEAD || wexpr->type == ExpressionType::WINDOW_LAG) {
		if (wexpr->offset_expr) {
			MaterializeExpression(wexpr->offset_expr.get(), input, leadlag_offset_collection,
			                      wexpr->offset_expr->IsScalar());
		}
		if (wexpr->default_expr) {
			MaterializeExpression(wexpr->default_expr.get(), input, leadlag_default_collection,
			                      wexpr->default_expr->IsScalar());
		}
	}

	// evaluate the FILTER clause and stuff it into a large mask for compactness and reuse
	ValidityMask filter_mask;
	vector<validity_t> filter_bits;
	if (wexpr->filter_expr) {
		// 	Start with all invalid and set the ones that pass
		filter_bits.resize(ValidityMask::ValidityMaskSize(input.Count()), 0);
		filter_mask.Initialize(filter_bits.data());
		ExpressionExecutor filter_execution(*wexpr->filter_expr);
		SelectionVector true_sel(STANDARD_VECTOR_SIZE);
		idx_t base_idx = 0;
		for (auto &chunk : input.Chunks()) {
			const auto filtered = filter_execution.SelectExpression(*chunk, true_sel);
			for (idx_t f = 0; f < filtered; ++f) {
				filter_mask.SetValid(base_idx + true_sel[f]);
			}
			base_idx += chunk->size();
		}
	}

	// evaluate boundaries if present. Parser has checked boundary types.
	ChunkCollection boundary_start_collection;
	if (wexpr->start_expr) {
		MaterializeExpression(wexpr->start_expr.get(), input, boundary_start_collection, wexpr->start_expr->IsScalar());
	}

	ChunkCollection boundary_end_collection;
	if (wexpr->end_expr) {
		MaterializeExpression(wexpr->end_expr.get(), input, boundary_end_collection, wexpr->end_expr->IsScalar());
	}

	// Set up a validity mask for IGNORE NULLS
	ValidityMask ignore_nulls;
	if (wexpr->ignore_nulls) {
		switch (wexpr->type) {
		case ExpressionType::WINDOW_LEAD:
		case ExpressionType::WINDOW_LAG:
		case ExpressionType::WINDOW_FIRST_VALUE:
		case ExpressionType::WINDOW_LAST_VALUE:
		case ExpressionType::WINDOW_NTH_VALUE: {
			idx_t pos = 0;
			for (auto &chunk : payload_collection.Chunks()) {
				const auto count = chunk->size();
				VectorData vdata;
				chunk->data[0].Orrify(count, vdata);
				if (!vdata.validity.AllValid()) {
					//	Lazily materialise the contents when we find the first NULL
					if (ignore_nulls.AllValid()) {
						ignore_nulls.Initialize(payload_collection.Count());
					}
					// Write to the current position
					// Chunks in a collection are full, so we don't have to worry about raggedness
					auto dst = ignore_nulls.GetData() + ignore_nulls.EntryCount(pos);
					auto src = vdata.validity.GetData();
					for (auto entry_count = vdata.validity.EntryCount(count); entry_count-- > 0;) {
						*dst++ = *src++;
					}
				}
				pos += count;
			}
			break;
		}
		default:
			break;
		}
	}

	// build a segment tree for frame-adhering aggregates
	// see http://www.vldb.org/pvldb/vol8/p1058-leis.pdf
	unique_ptr<WindowSegmentTree> segment_tree = nullptr;

	if (wexpr->aggregate) {
		segment_tree = make_unique<WindowSegmentTree>(*(wexpr->aggregate), wexpr->bind_info.get(), wexpr->return_type,
		                                              &payload_collection, filter_mask, mode);
	}

	WindowBoundariesState bounds(wexpr);
	uint64_t dense_rank = 1, rank_equal = 0, rank = 1;

	// this is the main loop, go through all sorted rows and compute window function result
	const vector<LogicalType> output_types(1, wexpr->return_type);
	DataChunk output_chunk;
	output_chunk.Initialize(output_types);
	for (idx_t row_idx = 0; row_idx < input.Count(); row_idx++) {
		// Grow the chunk if necessary.
		const auto output_offset = row_idx % STANDARD_VECTOR_SIZE;
		if (output_offset == 0) {
			output.Append(output_chunk);
			output_chunk.Reset();
			output_chunk.SetCardinality(MinValue(idx_t(STANDARD_VECTOR_SIZE), input.Count() - row_idx));
		}
		auto &result = output_chunk.data[0];

		// special case, OVER (), aggregate over everything
		UpdateWindowBoundaries(bounds, input.Count(), row_idx, over, boundary_start_collection, boundary_end_collection,
		                       partition_mask, order_mask);
		if (WindowNeedsRank(wexpr)) {
			if (!bounds.is_same_partition || row_idx == 0) { // special case for first row, need to init
				dense_rank = 1;
				rank = 1;
				rank_equal = 0;
			} else if (!bounds.is_peer) {
				dense_rank++;
				rank += rank_equal;
				rank_equal = 0;
			}
			rank_equal++;
		}

		// if no values are read for window, result is NULL
		if (bounds.window_start >= bounds.window_end) {
			FlatVector::SetNull(result, output_offset, true);
			continue;
		}

		switch (wexpr->type) {
		case ExpressionType::WINDOW_AGGREGATE: {
			segment_tree->Compute(result, output_offset, bounds.window_start, bounds.window_end);
			break;
		}
		case ExpressionType::WINDOW_ROW_NUMBER: {
			auto rdata = FlatVector::GetData<int64_t>(result);
			rdata[output_offset] = row_idx - bounds.partition_start + 1;
			break;
		}
		case ExpressionType::WINDOW_RANK_DENSE: {
			auto rdata = FlatVector::GetData<int64_t>(result);
			rdata[output_offset] = dense_rank;
			break;
		}
		case ExpressionType::WINDOW_RANK: {
			auto rdata = FlatVector::GetData<int64_t>(result);
			rdata[output_offset] = rank;
			break;
		}
		case ExpressionType::WINDOW_PERCENT_RANK: {
			int64_t denom = (int64_t)bounds.partition_end - bounds.partition_start - 1;
			double percent_rank = denom > 0 ? ((double)rank - 1) / denom : 0;
			auto rdata = FlatVector::GetData<double>(result);
			rdata[output_offset] = percent_rank;
			break;
		}
		case ExpressionType::WINDOW_CUME_DIST: {
			int64_t denom = (int64_t)bounds.partition_end - bounds.partition_start;
			double cume_dist = denom > 0 ? ((double)(bounds.peer_end - bounds.partition_start)) / denom : 0;
			auto rdata = FlatVector::GetData<double>(result);
			rdata[output_offset] = cume_dist;
			break;
		}
		case ExpressionType::WINDOW_NTILE: {
			D_ASSERT(payload_collection.ColumnCount() == 1);
			auto n_param = GetCell<int64_t>(payload_collection, 0, row_idx);
			// With thanks from SQLite's ntileValueFunc()
			int64_t n_total = bounds.partition_end - bounds.partition_start;
			if (n_param > n_total) {
				// more groups allowed than we have values
				// map every entry to a unique group
				n_param = n_total;
			}
			int64_t n_size = (n_total / n_param);
			// find the row idx within the group
			D_ASSERT(row_idx >= bounds.partition_start);
			int64_t adjusted_row_idx = row_idx - bounds.partition_start;
			// now compute the ntile
			int64_t n_large = n_total - n_param * n_size;
			int64_t i_small = n_large * (n_size + 1);
			int64_t result_ntile;

			D_ASSERT((n_large * (n_size + 1) + (n_param - n_large) * n_size) == n_total);

			if (adjusted_row_idx < i_small) {
				result_ntile = 1 + adjusted_row_idx / (n_size + 1);
			} else {
				result_ntile = 1 + n_large + (adjusted_row_idx - i_small) / n_size;
			}
			// result has to be between [1, NTILE]
			D_ASSERT(result_ntile >= 1 && result_ntile <= n_param);
			auto rdata = FlatVector::GetData<int64_t>(result);
			rdata[output_offset] = result_ntile;
			break;
		}
		case ExpressionType::WINDOW_LEAD:
		case ExpressionType::WINDOW_LAG: {
			int64_t offset = 1;
			if (wexpr->offset_expr) {
				offset = GetCell<int64_t>(leadlag_offset_collection, 0, wexpr->offset_expr->IsScalar() ? 0 : row_idx);
			}
			int64_t val_idx = (int64_t)row_idx;
			if (wexpr->type == ExpressionType::WINDOW_LEAD) {
				val_idx += offset;
			} else {
				val_idx -= offset;
			}

			idx_t delta = 0;
			if (val_idx < (int64_t)row_idx) {
				// Count backwards
				delta = idx_t(row_idx - val_idx);
				val_idx = FindPrevStart(ignore_nulls, bounds.partition_start, row_idx, delta);
			} else if (val_idx > (int64_t)row_idx) {
				delta = idx_t(val_idx - row_idx);
				val_idx = FindNextStart(ignore_nulls, row_idx + 1, bounds.partition_end, delta);
			}
			// else offset is zero, so don't move.

			if (!delta) {
				payload_collection.CopyCell(0, val_idx, result, output_offset);
			} else if (wexpr->default_expr) {
				const auto source_row = wexpr->default_expr->IsScalar() ? 0 : row_idx;
				leadlag_default_collection.CopyCell(0, source_row, result, output_offset);
			} else {
				FlatVector::SetNull(result, output_offset, true);
			}
			break;
		}
		case ExpressionType::WINDOW_FIRST_VALUE: {
			idx_t n = 1;
			const auto first_idx = FindNextStart(ignore_nulls, bounds.window_start, bounds.window_end, n);
			payload_collection.CopyCell(0, first_idx, result, output_offset);
			break;
		}
		case ExpressionType::WINDOW_LAST_VALUE: {
			idx_t n = 1;
			payload_collection.CopyCell(0, FindPrevStart(ignore_nulls, bounds.window_start, bounds.window_end, n),
			                            result, output_offset);
			break;
		}
		case ExpressionType::WINDOW_NTH_VALUE: {
			D_ASSERT(payload_collection.ColumnCount() == 2);
			// Returns value evaluated at the row that is the n'th row of the window frame (counting from 1);
			// returns NULL if there is no such row.
			if (CellIsNull(payload_collection, 1, row_idx)) {
				FlatVector::SetNull(result, output_offset, true);
			} else {
				auto n_param = GetCell<int64_t>(payload_collection, 1, row_idx);
				if (n_param < 1) {
					FlatVector::SetNull(result, output_offset, true);
				} else {
					auto n = idx_t(n_param);
					const auto nth_index = FindNextStart(ignore_nulls, bounds.window_start, bounds.window_end, n);
					if (!n) {
						payload_collection.CopyCell(0, nth_index, result, output_offset);
					} else {
						FlatVector::SetNull(result, output_offset, true);
					}
				}
			}
			break;
		}
		default:
			throw InternalException("Window aggregate type %s", ExpressionTypeToString(wexpr->type));
		}
	}

	// Push the last chunk
	output.Append(output_chunk);
}

using WindowExpressions = vector<BoundWindowExpression *>;

static void ComputeWindowExpressions(WindowExpressions &window_exprs, ChunkCollection &input,
                                     ChunkCollection &window_results, ChunkCollection &over,
                                     WindowAggregationMode mode) {
	//	Idempotency
	if (input.Count() == 0) {
		return;
	}
	//	Pick out a function for the OVER clause
	auto over_expr = window_exprs[0];

	//	Set bits for the start of each partition
	vector<validity_t> partition_bits(ValidityMask::EntryCount(input.Count()), 0);
	ValidityMask partition_mask(partition_bits.data());
	partition_mask.SetValid(0);

	for (idx_t c = 0; c < over_expr->partitions.size(); ++c) {
		MaskColumn(partition_mask, over, c);
	}

	//	Set bits for the start of each peer group.
	//	Partitions also break peer groups, so start with the partition bits.
	const auto sort_col_count = over_expr->partitions.size() + over_expr->orders.size();
	ValidityMask order_mask(partition_mask, input.Count());
	for (idx_t c = over_expr->partitions.size(); c < sort_col_count; ++c) {
		MaskColumn(order_mask, over, c);
	}

	//	Compute the functions columnwise
	for (idx_t expr_idx = 0; expr_idx < window_exprs.size(); ++expr_idx) {
		ChunkCollection output;
		ComputeWindowExpression(window_exprs[expr_idx], input, output, over, partition_mask, order_mask, mode);
		window_results.Fuse(output);
	}
}

//===--------------------------------------------------------------------===//
// Sink
//===--------------------------------------------------------------------===//
static void GeneratePartition(WindowLocalSourceState &state, WindowGlobalSinkState &gstate, const idx_t hash_bin) {
	auto &op = (PhysicalWindow &)gstate.op;
	WindowExpressions window_exprs;
	for (idx_t expr_idx = 0; expr_idx < op.select_list.size(); ++expr_idx) {
		D_ASSERT(op.select_list[expr_idx]->GetExpressionClass() == ExpressionClass::BOUND_WINDOW);
		auto wexpr = reinterpret_cast<BoundWindowExpression *>(op.select_list[expr_idx].get());
		window_exprs.emplace_back(wexpr);
	}

	//	Get rid of any stale data
	state.chunks.Reset();
	state.window_results.Reset();
	state.hash_bin = hash_bin;
	state.position = 0;
	state.hash_group.reset();

	// There are three types of partitions:
	// 1. No partition (no sorting)
	// 2. One partition (sorting, but no hashing)
	// 3. Multiple partitions (sorting and hashing)
	const auto &input_types = op.children[0]->types;

	// Scan the sorted data into new Collections
	ChunkCollection input;
	ChunkCollection over;
	if (gstate.rows && !hash_bin) {
		//	No partition - convert row collection to chunk collection
		ScanRowCollection(*gstate.rows, input, input_types);
	} else if (hash_bin < gstate.hash_groups.size() && gstate.hash_groups[hash_bin]) {
		// Overwrite the collections with the sorted data
		SortCollectionForPartition(state, gstate, hash_bin);
		const auto over_types = state.hash_group->global_sort->sort_layout.logical_types;
		ScanSortedPartition(state, input, input_types, over, over_types);
	} else {
		return;
	}

	ChunkCollection output;
	ComputeWindowExpressions(window_exprs, input, output, over, gstate.mode);
	state.chunks.Merge(input);
	state.window_results.Merge(output);
}

static void Scan(WindowLocalSourceState &state, DataChunk &chunk) {
	ChunkCollection &big_data = state.chunks;
	ChunkCollection &window_results = state.window_results;

	if (state.position >= big_data.Count()) {
		return;
	}

	// just return what was computed before, appending the result cols of the window expressions at the end
	auto &proj_ch = big_data.GetChunkForRow(state.position);
	auto &wind_ch = window_results.GetChunkForRow(state.position);

	idx_t out_idx = 0;
	D_ASSERT(proj_ch.size() == wind_ch.size());
	chunk.SetCardinality(proj_ch);
	for (idx_t col_idx = 0; col_idx < proj_ch.ColumnCount(); col_idx++) {
		chunk.data[out_idx++].Reference(proj_ch.data[col_idx]);
	}
	for (idx_t col_idx = 0; col_idx < wind_ch.ColumnCount(); col_idx++) {
		chunk.data[out_idx++].Reference(wind_ch.data[col_idx]);
	}
	chunk.Verify();

	state.position += STANDARD_VECTOR_SIZE;
}

SinkResultType PhysicalWindow::Sink(ExecutionContext &context, GlobalSinkState &gstate_p, LocalSinkState &lstate_p,
                                    DataChunk &input) const {
	auto &gstate = (WindowGlobalSinkState &)gstate_p;
	auto &lstate = (WindowLocalSinkState &)lstate_p;

	lstate.Over(input);
	lstate.Hash();
	lstate.Sink(input, gstate);

	return SinkResultType::NEED_MORE_INPUT;
}

void PhysicalWindow::Combine(ExecutionContext &context, GlobalSinkState &gstate_p, LocalSinkState &lstate_p) const {
	auto &gstate = (WindowGlobalSinkState &)gstate_p;
	auto &lstate = (WindowLocalSinkState &)lstate_p;
	lstate.Combine(gstate);
}

unique_ptr<LocalSinkState> PhysicalWindow::GetLocalSinkState(ExecutionContext &context) const {
	D_ASSERT(select_list[0]->GetExpressionClass() == ExpressionClass::BOUND_WINDOW);
	auto wexpr = reinterpret_cast<BoundWindowExpression *>(select_list[0].get());
	return make_unique<WindowLocalSinkState>(*this, wexpr);
}

unique_ptr<GlobalSinkState> PhysicalWindow::GetGlobalSinkState(ClientContext &context) const {
	return make_unique<WindowGlobalSinkState>(*this, context);
}

class WindowMergeTask : public ExecutorTask {
public:
	WindowMergeTask(shared_ptr<Event> event_p, ClientContext &context_p, WindowGlobalHashGroup &hash_group_p)
	    : ExecutorTask(context_p), event(move(event_p)), hash_group(hash_group_p) {
	}

	TaskExecutionResult ExecuteTask(TaskExecutionMode mode) override {
		// Initialize merge sorted and iterate until done
		auto &global_sort = *hash_group.global_sort;
		MergeSorter merge_sorter(global_sort, global_sort.buffer_manager);
		merge_sorter.PerformInMergeRound();
		event->FinishTask();
		return TaskExecutionResult::TASK_FINISHED;
	}

private:
	shared_ptr<Event> event;
	WindowGlobalHashGroup &hash_group;
};

class WindowMergeEvent : public Event {
public:
	WindowMergeEvent(WindowGlobalSinkState &gstate_p, Pipeline &pipeline_p, WindowGlobalHashGroup &hash_group_p)
	    : Event(pipeline_p.executor), gstate(gstate_p), pipeline(pipeline_p), hash_group(hash_group_p) {
	}

	WindowGlobalSinkState &gstate;
	Pipeline &pipeline;
	WindowGlobalHashGroup &hash_group;

public:
	void Schedule() override {
		auto &context = pipeline.GetClientContext();

		// Schedule tasks equal to the number of threads, which will each merge multiple partitions
		auto &ts = TaskScheduler::GetScheduler(context);
		idx_t num_threads = ts.NumberOfThreads();

		vector<unique_ptr<Task>> merge_tasks;
		for (idx_t tnum = 0; tnum < num_threads; tnum++) {
			merge_tasks.push_back(make_unique<WindowMergeTask>(shared_from_this(), context, hash_group));
		}
		SetTasks(move(merge_tasks));
	}

	void FinishEvent() override {
		hash_group.global_sort->CompleteMergeRound();
		CreateMergeTasks(pipeline, *this, gstate, hash_group);
	}

	static bool CreateMergeTasks(Pipeline &pipeline, Event &event, WindowGlobalSinkState &state,
		WindowGlobalHashGroup &hash_group) {

		// Multiple blocks remaining in the group: Schedule the next round
		if (hash_group.global_sort->sorted_blocks.size() > 1) {
			hash_group.global_sort->InitializeMergeRound();
			auto new_event = make_shared<WindowMergeEvent>(state, pipeline, hash_group);
			event.InsertEvent(move(new_event));
			return true;
		}

		//	Find the next group to sort
		for (;;) {
			auto group = state.GetNextSortGroup();
			if (group >= state.hash_groups.size()) {
				//	Out of groups
				return false;
			}

			auto &hash_group = *state.hash_groups[group];
			auto &global_sort = *hash_group.global_sort;

			// Prepare for merge sort phase
			hash_group.PrepareMergePhase();
			if (global_sort.sorted_blocks.size() > 1) {
				global_sort.InitializeMergeRound();
				auto new_event = make_shared<WindowMergeEvent>(state, pipeline, hash_group);
				event.InsertEvent(move(new_event));
				return true;
			}
		}
	}
};

SinkFinalizeType PhysicalWindow::Finalize(Pipeline &pipeline, Event &event, ClientContext &context,
                                          GlobalSinkState &gstate_p) const {
	auto &state = (WindowGlobalSinkState &)gstate_p;

	// Do we have any sorting to schedule?
	if (state.rows) {
		D_ASSERT(state.hash_groups.empty());
		return state.rows->count ? SinkFinalizeType::READY : SinkFinalizeType::NO_OUTPUT_POSSIBLE;
	}

	// Find the first group to sort
	auto group = state.GetNextSortGroup();
	if (group >= state.hash_groups.size()) {
		// Empty input!
		return SinkFinalizeType::NO_OUTPUT_POSSIBLE;
	}

	auto &hash_group = *state.hash_groups[group];

	// Prepare for merge sort phase
	hash_group.PrepareMergePhase();
	WindowMergeEvent::CreateMergeTasks(pipeline, event, state, hash_group);

	return SinkFinalizeType::READY;
}

//===--------------------------------------------------------------------===//
// Source
//===--------------------------------------------------------------------===//
class WindowGlobalSourceState : public GlobalSourceState {
public:
	explicit WindowGlobalSourceState(const PhysicalWindow &op) : op(op), next_bin(0) {
	}

	const PhysicalWindow &op;
	//! The output read position.
	atomic<idx_t> next_bin;

public:
	idx_t MaxThreads() override {
		auto &state = (WindowGlobalSinkState &)*op.sink_state;

		// If there is only one partition, we have to process it on one thread.
		if (state.hash_groups.empty()) {
			return 1;
		}

		idx_t max_threads = 0;
		for (const auto &hash_group : state.hash_groups) {
			if (hash_group) {
				max_threads++;
			}
		}

		return max_threads;
	}
};

unique_ptr<LocalSourceState> PhysicalWindow::GetLocalSourceState(ExecutionContext &context,
                                                                 GlobalSourceState &gstate) const {
	return make_unique<WindowLocalSourceState>(*this, context);
}

unique_ptr<GlobalSourceState> PhysicalWindow::GetGlobalSourceState(ClientContext &context) const {
	return make_unique<WindowGlobalSourceState>(*this);
}

void PhysicalWindow::GetData(ExecutionContext &context, DataChunk &chunk, GlobalSourceState &gstate_p,
                             LocalSourceState &lstate_p) const {
	auto &state = (WindowLocalSourceState &)lstate_p;
	auto &global_source = (WindowGlobalSourceState &)gstate_p;
	auto &gstate = (WindowGlobalSinkState &)*sink_state;

	const auto bin_count = gstate.hash_groups.empty() ? 1 : gstate.hash_groups.size();

	//	Move to the next bin if we are done.
	while (state.position >= state.chunks.Count()) {
		auto hash_bin = global_source.next_bin++;
		if (hash_bin >= bin_count) {
			return;
		}

		for (; hash_bin < gstate.hash_groups.size(); hash_bin = global_source.next_bin++) {
			if (gstate.hash_groups[hash_bin]) {
				break;
			}
		}
		GeneratePartition(state, gstate, hash_bin);
	}

	Scan(state, chunk);
}

string PhysicalWindow::ParamsToString() const {
	string result;
	for (idx_t i = 0; i < select_list.size(); i++) {
		if (i > 0) {
			result += "\n";
		}
		result += select_list[i]->GetName();
	}
	return result;
}

} // namespace duckdb<|MERGE_RESOLUTION|>--- conflicted
+++ resolved
@@ -13,11 +13,8 @@
 #include "duckdb/planner/expression/bound_window_expression.hpp"
 #include "duckdb/common/types/chunk_collection.hpp"
 #include "duckdb/main/config.hpp"
-<<<<<<< HEAD
+#include "duckdb/main/client_config.hpp"
 #include "duckdb/parallel/event.hpp"
-=======
-#include "duckdb/main/client_config.hpp"
->>>>>>> d491965e
 
 #include <algorithm>
 #include <cmath>
@@ -1623,7 +1620,7 @@
 	}
 
 	static bool CreateMergeTasks(Pipeline &pipeline, Event &event, WindowGlobalSinkState &state,
-		WindowGlobalHashGroup &hash_group) {
+	                             WindowGlobalHashGroup &hash_group) {
 
 		// Multiple blocks remaining in the group: Schedule the next round
 		if (hash_group.global_sort->sorted_blocks.size() > 1) {
