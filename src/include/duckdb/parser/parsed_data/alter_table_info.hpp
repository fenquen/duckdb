//===----------------------------------------------------------------------===//
//                         DuckDB
//
// duckdb/parser/parsed_data/alter_table_info.hpp
//
//
//===----------------------------------------------------------------------===//

#pragma once

#include "duckdb/parser/parsed_data/parse_info.hpp"
#include "duckdb/parser/column_definition.hpp"
#include "duckdb/common/enums/catalog_type.hpp"
#include "duckdb/parser/constraint.hpp"

namespace duckdb {

enum class AlterType : uint8_t {
	INVALID = 0,
	ALTER_TABLE = 1,
	ALTER_VIEW = 2,
	ALTER_SEQUENCE = 3,
	CHANGE_OWNERSHIP = 4
};

enum AlterForeignKeyType : uint8_t { AFT_ADD = 0, AFT_DELETE = 1 };

struct AlterInfo : public ParseInfo {
	AlterInfo(AlterType type, string schema, string name);
	~AlterInfo() override;

	AlterType type;
	//! if exists
	bool if_exists;
	//! Schema name to alter
	string schema;
	//! Entry name to alter
	string name;

public:
	virtual CatalogType GetCatalogType() const = 0;
	virtual unique_ptr<AlterInfo> Copy() const = 0;
	void Serialize(Serializer &serializer) const;
	virtual void Serialize(FieldWriter &writer) const = 0;
	static unique_ptr<AlterInfo> Deserialize(Deserializer &source);
};

//===--------------------------------------------------------------------===//
// Change Ownership
//===--------------------------------------------------------------------===//
struct ChangeOwnershipInfo : public AlterInfo {
	ChangeOwnershipInfo(CatalogType entry_catalog_type, string entry_schema, string entry_name, string owner_schema,
	                    string owner_name);

	// Catalog type refers to the entry type, since this struct is usually built from an
	// ALTER <TYPE> <schema>.<name> OWNED BY <owner_schema>.<owner_name> statement
	// here it is only possible to know the type of who is to be owned
	CatalogType entry_catalog_type;

	string owner_schema;
	string owner_name;

public:
	CatalogType GetCatalogType() const override;
	unique_ptr<AlterInfo> Copy() const override;
	void Serialize(FieldWriter &writer) const override;
};

//===--------------------------------------------------------------------===//
// Alter Table
//===--------------------------------------------------------------------===//
enum class AlterTableType : uint8_t {
	INVALID = 0,
	RENAME_COLUMN = 1,
	RENAME_TABLE = 2,
	ADD_COLUMN = 3,
	REMOVE_COLUMN = 4,
	ALTER_COLUMN_TYPE = 5,
	SET_DEFAULT = 6,
	FOREIGN_KEY_CONSTRAINT = 7,
<<<<<<< HEAD
	SET_NOT_NULL = 8,
	DROP_NOT_NULL = 9 
=======
>>>>>>> bc7a4514
};

struct AlterTableInfo : public AlterInfo {
	AlterTableInfo(AlterTableType type, string schema, string table);
	~AlterTableInfo() override;

	AlterTableType alter_table_type;

public:
	CatalogType GetCatalogType() const override;
	void Serialize(FieldWriter &writer) const override;
	virtual void SerializeAlterTable(FieldWriter &writer) const = 0;
	static unique_ptr<AlterInfo> Deserialize(FieldReader &reader);
};

//===--------------------------------------------------------------------===//
// RenameColumnInfo
//===--------------------------------------------------------------------===//
struct RenameColumnInfo : public AlterTableInfo {
	RenameColumnInfo(string schema, string table, string old_name_p, string new_name_p);
	~RenameColumnInfo() override;

	//! Column old name
	string old_name;
	//! Column new name
	string new_name;

public:
	unique_ptr<AlterInfo> Copy() const override;
	void SerializeAlterTable(FieldWriter &writer) const override;
	static unique_ptr<AlterInfo> Deserialize(FieldReader &reader, string schema, string table);
};

//===--------------------------------------------------------------------===//
// RenameTableInfo
//===--------------------------------------------------------------------===//
struct RenameTableInfo : public AlterTableInfo {
	RenameTableInfo(string schema, string table, string new_name);
	~RenameTableInfo() override;

	//! Relation new name
	string new_table_name;

public:
	unique_ptr<AlterInfo> Copy() const override;
	void SerializeAlterTable(FieldWriter &writer) const override;
	static unique_ptr<AlterInfo> Deserialize(FieldReader &reader, string schema, string table);
};

//===--------------------------------------------------------------------===//
// AddColumnInfo
//===--------------------------------------------------------------------===//
struct AddColumnInfo : public AlterTableInfo {
	AddColumnInfo(string schema, string table, ColumnDefinition new_column);
	~AddColumnInfo() override;

	//! New column
	ColumnDefinition new_column;

public:
	unique_ptr<AlterInfo> Copy() const override;
	void SerializeAlterTable(FieldWriter &writer) const override;
	static unique_ptr<AlterInfo> Deserialize(FieldReader &reader, string schema, string table);
};

//===--------------------------------------------------------------------===//
// RemoveColumnInfo
//===--------------------------------------------------------------------===//
struct RemoveColumnInfo : public AlterTableInfo {
	RemoveColumnInfo(string schema, string table, string removed_column, bool if_exists, bool cascade);
	~RemoveColumnInfo() override;

	//! The column to remove
	string removed_column;
	//! Whether or not an error should be thrown if the column does not exist
	bool if_exists;
	//! Whether or not the column should be removed if a dependency conflict arises (used by GENERATED columns)
	bool cascade;

public:
	unique_ptr<AlterInfo> Copy() const override;
	void SerializeAlterTable(FieldWriter &writer) const override;
	static unique_ptr<AlterInfo> Deserialize(FieldReader &reader, string schema, string table);
};

//===--------------------------------------------------------------------===//
// ChangeColumnTypeInfo
//===--------------------------------------------------------------------===//
struct ChangeColumnTypeInfo : public AlterTableInfo {
	ChangeColumnTypeInfo(string schema, string table, string column_name, LogicalType target_type,
	                     unique_ptr<ParsedExpression> expression);
	~ChangeColumnTypeInfo() override;

	//! The column name to alter
	string column_name;
	//! The target type of the column
	LogicalType target_type;
	//! The expression used for data conversion
	unique_ptr<ParsedExpression> expression;

public:
	unique_ptr<AlterInfo> Copy() const override;
	void SerializeAlterTable(FieldWriter &writer) const override;
	static unique_ptr<AlterInfo> Deserialize(FieldReader &reader, string schema, string table);
};

//===--------------------------------------------------------------------===//
// SetDefaultInfo
//===--------------------------------------------------------------------===//
struct SetDefaultInfo : public AlterTableInfo {
	SetDefaultInfo(string schema, string table, string column_name, unique_ptr<ParsedExpression> new_default);
	~SetDefaultInfo() override;

	//! The column name to alter
	string column_name;
	//! The expression used for data conversion
	unique_ptr<ParsedExpression> expression;

public:
	unique_ptr<AlterInfo> Copy() const override;
	void SerializeAlterTable(FieldWriter &writer) const override;
	static unique_ptr<AlterInfo> Deserialize(FieldReader &reader, string schema, string table);
};

//===--------------------------------------------------------------------===//
// AlterForeignKeyInfo
//===--------------------------------------------------------------------===//
struct AlterForeignKeyInfo : public AlterTableInfo {
	AlterForeignKeyInfo(string schema, string table, string fk_table, vector<string> pk_columns,
	                    vector<string> fk_columns, vector<idx_t> pk_keys, vector<idx_t> fk_keys,
	                    AlterForeignKeyType type);
	~AlterForeignKeyInfo() override;

	string fk_table;
	vector<string> pk_columns;
	vector<string> fk_columns;
	vector<idx_t> pk_keys;
	vector<idx_t> fk_keys;
	AlterForeignKeyType type;

public:
	unique_ptr<AlterInfo> Copy() const override;
	void SerializeAlterTable(FieldWriter &writer) const override;
	static unique_ptr<AlterInfo> Deserialize(FieldReader &reader, string schema, string table);
};

//===--------------------------------------------------------------------===//
// Alter View
//===--------------------------------------------------------------------===//
enum class AlterViewType : uint8_t { INVALID = 0, RENAME_VIEW = 1 };

struct AlterViewInfo : public AlterInfo {
	AlterViewInfo(AlterViewType type, string schema, string view);
	~AlterViewInfo() override;

	AlterViewType alter_view_type;

public:
	CatalogType GetCatalogType() const override;
	void Serialize(FieldWriter &writer) const override;
	virtual void SerializeAlterView(FieldWriter &writer) const = 0;
	static unique_ptr<AlterInfo> Deserialize(FieldReader &reader);
};

//===--------------------------------------------------------------------===//
// RenameViewInfo
//===--------------------------------------------------------------------===//
struct RenameViewInfo : public AlterViewInfo {
	RenameViewInfo(string schema, string view, string new_name);
	~RenameViewInfo() override;

	//! Relation new name
	string new_view_name;

public:
	unique_ptr<AlterInfo> Copy() const override;
	void SerializeAlterView(FieldWriter &writer) const override;
	static unique_ptr<AlterInfo> Deserialize(FieldReader &reader, string schema, string table);
};

//===--------------------------------------------------------------------===//
// SetNotNullInfo
//===--------------------------------------------------------------------===//
struct SetNotNullInfo : public AlterTableInfo {
	SetNotNullInfo(string schema, string table, string column_name);
	~SetNotNullInfo() override;

	//! The column name to alter
	string column_name;

public:
	unique_ptr<AlterInfo> Copy() const override;
	void SerializeAlterTable(FieldWriter &writer) const override;
	static unique_ptr<AlterInfo> Deserialize(FieldReader &reader, string schema, string table);
};

//===--------------------------------------------------------------------===//
// DropNotNullInfo
//===--------------------------------------------------------------------===//
struct DropNotNullInfo : public AlterTableInfo {
	DropNotNullInfo(string schema, string table, string column_name);
	~DropNotNullInfo() override;

	//! The column name to alter
	string column_name;

public:
	unique_ptr<AlterInfo> Copy() const override;
	void SerializeAlterTable(FieldWriter &writer) const override;
	static unique_ptr<AlterInfo> Deserialize(FieldReader &reader, string schema, string table);
};

} // namespace duckdb<|MERGE_RESOLUTION|>--- conflicted
+++ resolved
@@ -78,11 +78,8 @@
 	ALTER_COLUMN_TYPE = 5,
 	SET_DEFAULT = 6,
 	FOREIGN_KEY_CONSTRAINT = 7,
-<<<<<<< HEAD
 	SET_NOT_NULL = 8,
 	DROP_NOT_NULL = 9 
-=======
->>>>>>> bc7a4514
 };
 
 struct AlterTableInfo : public AlterInfo {
