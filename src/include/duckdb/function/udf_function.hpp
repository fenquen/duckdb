//===----------------------------------------------------------------------===//
//                         DuckDB
//
// duckdb/function/udf_function.hpp
//
//
//===----------------------------------------------------------------------===//

#pragma once

#include "duckdb/function/scalar_function.hpp"
#include "duckdb/function/aggregate_function.hpp"

using namespace std;

namespace duckdb {

struct UDFWrapper {
public:
	template <typename TR, typename... Args>
	static scalar_function_t CreateScalarFunction(string name, TR (*udf_func)(Args...)) {
		const std::size_t num_template_argc = sizeof...(Args);
		switch (num_template_argc) {
		case 1:
			return CreateUnaryFunction<TR, Args...>(name, udf_func);
		case 2:
			return CreateBinaryFunction<TR, Args...>(name, udf_func);
		case 3:
			return CreateTernaryFunction<TR, Args...>(name, udf_func);
		default:
			throw duckdb::NotImplementedException("UDF function only supported until ternary!");
		}
	}

	template <typename TR, typename... Args>
	static scalar_function_t CreateScalarFunction(string name, vector<LogicalType> args, LogicalType ret_type,
	                                              TR (*udf_func)(Args...)) {
		if (!TypesMatch<TR>(ret_type)) {
			throw duckdb::TypeMismatchException(GetTypeId<TR>(), ret_type.InternalType(),
			                                    "Return type doesn't match with the first template type.");
		}

		const std::size_t num_template_types = sizeof...(Args);
		if (num_template_types != args.size()) {
			throw duckdb::InvalidInputException(
			    "The number of templated types should be the same quantity of the LogicalType arguments.");
		}

		switch (num_template_types) {
		case 1:
			return CreateUnaryFunction<TR, Args...>(name, args, ret_type, udf_func);
		case 2:
			return CreateBinaryFunction<TR, Args...>(name, args, ret_type, udf_func);
		case 3:
			return CreateTernaryFunction<TR, Args...>(name, args, ret_type, udf_func);
		default:
			throw duckdb::NotImplementedException("UDF function only supported until ternary!");
		}
	}

	template <typename TR, typename... Args>
	static void RegisterFunction(string name, scalar_function_t udf_function, ClientContext &context,
	                             LogicalType varargs = LogicalType::INVALID) {
		vector<LogicalType> arguments;
		GetArgumentTypesRecursive<Args...>(arguments);

		LogicalType ret_type = GetArgumentType<TR>();

		RegisterFunction(name, arguments, ret_type, udf_function, context, varargs);
	}

	static void RegisterFunction(string name, vector<LogicalType> args, LogicalType ret_type,
	                             scalar_function_t udf_function, ClientContext &context,
	                             LogicalType varargs = LogicalType::INVALID);

	//--------------------------------- Aggregate UDFs ------------------------------------//
	template <typename UDF_OP, typename STATE, typename TR, typename TA>
	static AggregateFunction CreateAggregateFunction(string name) {
		return CreateUnaryAggregateFunction<UDF_OP, STATE, TR, TA>(name);
	}

	template <typename UDF_OP, typename STATE, typename TR, typename TA, typename TB>
	static AggregateFunction CreateAggregateFunction(string name) {
		return CreateBinaryAggregateFunction<UDF_OP, STATE, TR, TA, TB>(name);
	}

	template <typename UDF_OP, typename STATE, typename TR, typename TA>
	static AggregateFunction CreateAggregateFunction(string name, LogicalType ret_type, LogicalType input_type) {
		if (!TypesMatch<TR>(ret_type)) {
			throw duckdb::TypeMismatchException(GetTypeId<TR>(), ret_type.InternalType(),
			                                    "The return argument don't match!");
		}

		if (!TypesMatch<TA>(input_type)) {
			throw duckdb::TypeMismatchException(GetTypeId<TA>(), input_type.InternalType(),
			                                    "The input argument don't match!");
		}

		return CreateUnaryAggregateFunction<UDF_OP, STATE, TR, TA>(name, ret_type, input_type);
	}

	template <typename UDF_OP, typename STATE, typename TR, typename TA, typename TB>
	static AggregateFunction CreateAggregateFunction(string name, LogicalType ret_type, LogicalType input_typeA,
	                                                 LogicalType input_typeB) {
		if (!TypesMatch<TR>(ret_type)) {
			throw duckdb::TypeMismatchException(GetTypeId<TR>(), ret_type.InternalType(),
			                                    "The return argument don't match!");
		}

		if (!TypesMatch<TA>(input_typeA)) {
			throw duckdb::TypeMismatchException(GetTypeId<TA>(), input_typeA.InternalType(),
			                                    "The first input argument don't match!");
		}

		if (!TypesMatch<TB>(input_typeB)) {
			throw duckdb::TypeMismatchException(GetTypeId<TB>(), input_typeB.InternalType(),
			                                    "The second input argument don't match!");
		}

		return CreateBinaryAggregateFunction<UDF_OP, STATE, TR, TA, TB>(name, ret_type, input_typeA, input_typeB);
	}

<<<<<<< HEAD
	//! A generic CreateAggregateFunction ---------------------------------------------------------------------------//
	static AggregateFunction CreateAggregateFunction(string name, vector<SQLType> arguments, SQLType return_type,
                                                     aggregate_size_t state_size, aggregate_initialize_t initialize,
                                                     aggregate_update_t update, aggregate_combine_t combine,
                                                     aggregate_finalize_t finalize, aggregate_simple_update_t simple_update = nullptr,
                                                     bind_aggregate_function_t bind = nullptr, aggregate_destructor_t destructor = nullptr)
	{

		AggregateFunction aggr_function(name, arguments, return_type, state_size, initialize, update, combine, finalize,
										simple_update, bind, destructor);
		return aggr_function;
	}

	static void RegisterAggrFunction(AggregateFunction aggr_function, ClientContext &context, SQLType varargs = SQLType::INVALID);
=======
	static void RegisterAggrFunction(AggregateFunction aggr_function, ClientContext &context,
	                                 LogicalType varargs = LogicalType::INVALID);
>>>>>>> 3b5725f9

private:
	//-------------------------------- Templated functions --------------------------------//
	template <typename TR, typename... Args>
	static scalar_function_t CreateUnaryFunction(string name, TR (*udf_func)(Args...)) {
		assert(sizeof...(Args) == 1);
		return CreateUnaryFunction<TR, Args...>(name, udf_func);
	}

	template <typename TR, typename TA> static scalar_function_t CreateUnaryFunction(string name, TR (*udf_func)(TA)) {
		scalar_function_t udf_function = [=](DataChunk &input, ExpressionState &state, Vector &result) -> void {
			UnaryExecutor::Execute<TA, TR>(input.data[0], result, input.size(), udf_func);
		};
		return udf_function;
	}

	template <typename TR, typename... Args>
	static scalar_function_t CreateBinaryFunction(string name, TR (*udf_func)(Args...)) {
		assert(sizeof...(Args) == 2);
		return CreateBinaryFunction<TR, Args...>(name, udf_func);
	}

	template <typename TR, typename TA, typename TB>
	static scalar_function_t CreateBinaryFunction(string name, TR (*udf_func)(TA, TB)) {
		scalar_function_t udf_function = [=](DataChunk &input, ExpressionState &state, Vector &result) -> void {
			BinaryExecutor::Execute<TA, TB, TR>(input.data[0], input.data[1], result, input.size(), udf_func);
		};
		return udf_function;
	}

	template <typename TR, typename... Args>
	static scalar_function_t CreateTernaryFunction(string name, TR (*udf_func)(Args...)) {
		assert(sizeof...(Args) == 3);
		return CreateTernaryFunction<TR, Args...>(name, udf_func);
	}

	template <typename TR, typename TA, typename TB, typename TC>
	static scalar_function_t CreateTernaryFunction(string name, TR (*udf_func)(TA, TB, TC)) {
		scalar_function_t udf_function = [=](DataChunk &input, ExpressionState &state, Vector &result) -> void {
			TernaryExecutor::Execute<TA, TB, TC, TR>(input.data[0], input.data[1], input.data[2], result, input.size(),
			                                         udf_func);
		};
		return udf_function;
	}

	template <typename T> static LogicalType GetArgumentType() {
		if (std::is_same<T, bool>()) {
			return LogicalType::BOOLEAN;
		} else if (std::is_same<T, int8_t>()) {
			return LogicalType::TINYINT;
		} else if (std::is_same<T, int16_t>()) {
			return LogicalType::SMALLINT;
		} else if (std::is_same<T, int32_t>()) {
			return LogicalType::INTEGER;
		} else if (std::is_same<T, int64_t>()) {
			return LogicalType::BIGINT;
		} else if (std::is_same<T, float>()) {
			return LogicalType::FLOAT;
		} else if (std::is_same<T, double>()) {
			return LogicalType::DOUBLE;
		} else if (std::is_same<T, string_t>()) {
			return LogicalType::VARCHAR;
		} else {
			// unrecognized type
			throw duckdb::InternalException("Unrecognized type!");
		}
	}

	template <typename TA, typename TB, typename... Args>
	static void GetArgumentTypesRecursive(vector<LogicalType> &arguments) {
		arguments.push_back(GetArgumentType<TA>());
		GetArgumentTypesRecursive<TB, Args...>(arguments);
	}

	template <typename TA> static void GetArgumentTypesRecursive(vector<LogicalType> &arguments) {
		arguments.push_back(GetArgumentType<TA>());
	}

private:
	//-------------------------------- Argumented functions --------------------------------//

	template <typename TR, typename... Args>
	static scalar_function_t CreateUnaryFunction(string name, vector<LogicalType> args, LogicalType ret_type,
	                                             TR (*udf_func)(Args...)) {
		assert(sizeof...(Args) == 1);
		return CreateUnaryFunction<TR, Args...>(name, args, ret_type, udf_func);
	}

	template <typename TR, typename TA>
	static scalar_function_t CreateUnaryFunction(string name, vector<LogicalType> args, LogicalType ret_type,
	                                             TR (*udf_func)(TA)) {
		if (args.size() != 1) {
			throw duckdb::InvalidInputException("The number of LogicalType arguments (\"args\") should be 1!");
		}
		if (!TypesMatch<TA>(args[0])) {
			throw duckdb::TypeMismatchException(GetTypeId<TA>(), args[0].InternalType(),
			                                    "The first arguments don't match!");
		}

		scalar_function_t udf_function = [=](DataChunk &input, ExpressionState &state, Vector &result) -> void {
			UnaryExecutor::Execute<TA, TR>(input.data[0], result, input.size(), udf_func);
		};
		return udf_function;
	}

	template <typename TR, typename... Args>
	static scalar_function_t CreateBinaryFunction(string name, vector<LogicalType> args, LogicalType ret_type,
	                                              TR (*udf_func)(Args...)) {
		assert(sizeof...(Args) == 2);
		return CreateBinaryFunction<TR, Args...>(name, args, ret_type, udf_func);
	}

	template <typename TR, typename TA, typename TB>
	static scalar_function_t CreateBinaryFunction(string name, vector<LogicalType> args, LogicalType ret_type,
	                                              TR (*udf_func)(TA, TB)) {
		if (args.size() != 2) {
			throw duckdb::InvalidInputException("The number of LogicalType arguments (\"args\") should be 2!");
		}
		if (!TypesMatch<TA>(args[0])) {
			throw duckdb::TypeMismatchException(GetTypeId<TA>(), args[0].InternalType(),
			                                    "The first arguments don't match!");
		}
		if (!TypesMatch<TB>(args[1])) {
			throw duckdb::TypeMismatchException(GetTypeId<TB>(), args[1].InternalType(),
			                                    "The second arguments don't match!");
		}

		scalar_function_t udf_function = [=](DataChunk &input, ExpressionState &state, Vector &result) {
			BinaryExecutor::Execute<TA, TB, TR>(input.data[0], input.data[1], result, input.size(), udf_func);
		};
		return udf_function;
	}

	template <typename TR, typename... Args>
	static scalar_function_t CreateTernaryFunction(string name, vector<LogicalType> args, LogicalType ret_type,
	                                               TR (*udf_func)(Args...)) {
		assert(sizeof...(Args) == 3);
		return CreateTernaryFunction<TR, Args...>(name, args, ret_type, udf_func);
	}

	template <typename TR, typename TA, typename TB, typename TC>
	static scalar_function_t CreateTernaryFunction(string name, vector<LogicalType> args, LogicalType ret_type,
	                                               TR (*udf_func)(TA, TB, TC)) {
		if (args.size() != 3) {
			throw duckdb::InvalidInputException("The number of LogicalType arguments (\"args\") should be 3!");
		}
		if (!TypesMatch<TA>(args[0])) {
			throw duckdb::TypeMismatchException(GetTypeId<TA>(), args[0].InternalType(),
			                                    "The first arguments don't match!");
		}
		if (!TypesMatch<TB>(args[1])) {
			throw duckdb::TypeMismatchException(GetTypeId<TB>(), args[1].InternalType(),
			                                    "The second arguments don't match!");
		}
		if (!TypesMatch<TC>(args[2])) {
			throw duckdb::TypeMismatchException(GetTypeId<TC>(), args[2].InternalType(),
			                                    "The second arguments don't match!");
		}

		scalar_function_t udf_function = [=](DataChunk &input, ExpressionState &state, Vector &result) -> void {
			TernaryExecutor::Execute<TA, TB, TC, TR>(input.data[0], input.data[1], input.data[2], result, input.size(),
			                                         udf_func);
		};
		return udf_function;
	}

	template <typename T> static bool TypesMatch(LogicalType sql_type) {
		switch (sql_type.id()) {
		case LogicalTypeId::BOOLEAN:
			return std::is_same<T, bool>();
		case LogicalTypeId::TINYINT:
			return std::is_same<T, int8_t>();
		case LogicalTypeId::SMALLINT:
			return std::is_same<T, int16_t>();
		case LogicalTypeId::DATE:
		case LogicalTypeId::TIME:
		case LogicalTypeId::INTEGER:
			return std::is_same<T, int32_t>();
		case LogicalTypeId::BIGINT:
		case LogicalTypeId::TIMESTAMP:
			return std::is_same<T, int64_t>();
		case LogicalTypeId::FLOAT:
			return std::is_same<T, float>();
		case LogicalTypeId::DOUBLE:
		case LogicalTypeId::DECIMAL:
			return std::is_same<T, double>();
		case LogicalTypeId::VARCHAR:
		case LogicalTypeId::CHAR:
		case LogicalTypeId::BLOB:
			return std::is_same<T, string_t>();
		case LogicalTypeId::VARBINARY:
			return std::is_same<T, blob_t>();
		default:
			throw InvalidTypeException(sql_type.InternalType(), "Type does not supported!");
		}
	}

private:
	//-------------------------------- Aggregate functions --------------------------------//
	template <typename UDF_OP, typename STATE, typename TR, typename TA>
	static AggregateFunction CreateUnaryAggregateFunction(string name) {
		LogicalType return_type = GetArgumentType<TR>();
		LogicalType input_type = GetArgumentType<TA>();
		return CreateUnaryAggregateFunction<UDF_OP, STATE, TR, TA>(name, return_type, input_type);
	}
<<<<<<< HEAD

	template<typename UDF_OP, typename STATE, typename TR, typename TA>
	static AggregateFunction CreateUnaryAggregateFunction(string name, SQLType ret_type, SQLType input_type) {
		AggregateFunction aggr_function = AggregateFunction::UnaryAggregate<STATE, TR, TA, UDF_OP>(input_type, ret_type);
=======
	template <typename UDF_OP, typename STATE, typename TR, typename TA>
	static AggregateFunction CreateUnaryAggregateFunction(string name, LogicalType ret_type, LogicalType input_type) {
		AggregateFunction aggr_function =
		    AggregateFunction::UnaryAggregate<STATE, TR, TA, UDF_OP>(input_type, ret_type);
>>>>>>> 3b5725f9
		aggr_function.name = name;
		return aggr_function;
	}

	template <typename UDF_OP, typename STATE, typename TR, typename TA, typename TB>
	static AggregateFunction CreateBinaryAggregateFunction(string name) {
		LogicalType return_type = GetArgumentType<TR>();
		LogicalType input_typeA = GetArgumentType<TA>();
		LogicalType input_typeB = GetArgumentType<TB>();
		return CreateBinaryAggregateFunction<UDF_OP, STATE, TR, TA, TB>(name, return_type, input_typeA, input_typeB);
	}

	template <typename UDF_OP, typename STATE, typename TR, typename TA, typename TB>
	static AggregateFunction CreateBinaryAggregateFunction(string name, LogicalType ret_type, LogicalType input_typeA,
	                                                       LogicalType input_typeB) {
		AggregateFunction aggr_function =
		    AggregateFunction::BinaryAggregate<STATE, TR, TA, TB, UDF_OP>(input_typeA, input_typeB, ret_type);
		aggr_function.name = name;
		return aggr_function;
	}
}; // end UDFWrapper

} // namespace duckdb<|MERGE_RESOLUTION|>--- conflicted
+++ resolved
@@ -120,9 +120,8 @@
 		return CreateBinaryAggregateFunction<UDF_OP, STATE, TR, TA, TB>(name, ret_type, input_typeA, input_typeB);
 	}
 
-<<<<<<< HEAD
 	//! A generic CreateAggregateFunction ---------------------------------------------------------------------------//
-	static AggregateFunction CreateAggregateFunction(string name, vector<SQLType> arguments, SQLType return_type,
+	static AggregateFunction CreateAggregateFunction(string name, vector<LogicalType> arguments, LogicalType return_type,
                                                      aggregate_size_t state_size, aggregate_initialize_t initialize,
                                                      aggregate_update_t update, aggregate_combine_t combine,
                                                      aggregate_finalize_t finalize, aggregate_simple_update_t simple_update = nullptr,
@@ -134,11 +133,8 @@
 		return aggr_function;
 	}
 
-	static void RegisterAggrFunction(AggregateFunction aggr_function, ClientContext &context, SQLType varargs = SQLType::INVALID);
-=======
 	static void RegisterAggrFunction(AggregateFunction aggr_function, ClientContext &context,
 	                                 LogicalType varargs = LogicalType::INVALID);
->>>>>>> 3b5725f9
 
 private:
 	//-------------------------------- Templated functions --------------------------------//
@@ -344,17 +340,11 @@
 		LogicalType input_type = GetArgumentType<TA>();
 		return CreateUnaryAggregateFunction<UDF_OP, STATE, TR, TA>(name, return_type, input_type);
 	}
-<<<<<<< HEAD
-
-	template<typename UDF_OP, typename STATE, typename TR, typename TA>
-	static AggregateFunction CreateUnaryAggregateFunction(string name, SQLType ret_type, SQLType input_type) {
-		AggregateFunction aggr_function = AggregateFunction::UnaryAggregate<STATE, TR, TA, UDF_OP>(input_type, ret_type);
-=======
+	
 	template <typename UDF_OP, typename STATE, typename TR, typename TA>
 	static AggregateFunction CreateUnaryAggregateFunction(string name, LogicalType ret_type, LogicalType input_type) {
 		AggregateFunction aggr_function =
 		    AggregateFunction::UnaryAggregate<STATE, TR, TA, UDF_OP>(input_type, ret_type);
->>>>>>> 3b5725f9
 		aggr_function.name = name;
 		return aggr_function;
 	}
