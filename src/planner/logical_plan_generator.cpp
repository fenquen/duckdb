--- conflicted
+++ resolved
@@ -63,99 +63,6 @@
 	}
 }
 
-<<<<<<< HEAD
-=======
-//! Get the combined type of a set of types
-static TypeId GetMaxType(vector<TypeId> types) {
-	TypeId result_type = TypeId::INVALID;
-	for (auto &type : types) {
-		if (type > result_type) {
-			result_type = type;
-		}
-	}
-	return result_type;
-}
-
-void LogicalPlanGenerator::Visit(CastExpression &expr) {
-	if (expr.child->GetExpressionClass() == ExpressionClass::PARAMETER) {
-		expr.child->return_type = expr.return_type;
-	}
-	SQLNodeVisitor::Visit(expr);
-}
-
-//! Add an optional cast to a set of types
-static unique_ptr<Expression> AddCastToType(TypeId type, unique_ptr<Expression> expr) {
-	if (expr && expr->GetExpressionClass() == ExpressionClass::PARAMETER) {
-		expr->return_type = type;
-	}
-	if (expr && expr->return_type != type) {
-		return make_unique<CastExpression>(type, move(expr));
-	}
-	return expr;
-}
-
-void LogicalPlanGenerator::Visit(AggregateExpression &expr) {
-	SQLNodeVisitor::Visit(expr);
-	// add cast to child of aggregate if types don't match
-	expr.child = AddCastToType(expr.return_type, move(expr.child));
-}
-
-void LogicalPlanGenerator::Visit(CaseExpression &expr) {
-	SQLNodeVisitor::Visit(expr);
-	// check needs to be bool
-	expr.check = AddCastToType(TypeId::BOOLEAN, move(expr.check));
-	// res_if_true and res_if_false need the same type
-	auto result_type =
-	    GetMaxType({expr.return_type, expr.result_if_true->return_type, expr.result_if_false->return_type});
-	expr.result_if_true = AddCastToType(result_type, move(expr.result_if_true));
-	expr.result_if_false = AddCastToType(result_type, move(expr.result_if_false));
-	assert(result_type == expr.return_type);
-}
-
-void LogicalPlanGenerator::Visit(ComparisonExpression &expr) {
-	SQLNodeVisitor::Visit(expr);
-	if (expr.left->return_type != expr.right->return_type) {
-		// add a cast if the types don't match
-		auto result_type = GetMaxType({expr.left->return_type, expr.right->return_type});
-		expr.left = AddCastToType(result_type, move(expr.left));
-		expr.right = AddCastToType(result_type, move(expr.right));
-	}
-}
-
-void LogicalPlanGenerator::Visit(ConjunctionExpression &expr) {
-	SQLNodeVisitor::Visit(expr);
-	expr.left = AddCastToType(TypeId::BOOLEAN, move(expr.left));
-	expr.right = AddCastToType(TypeId::BOOLEAN, move(expr.right));
-}
-
-void LogicalPlanGenerator::Visit(OperatorExpression &expr) {
-	SQLNodeVisitor::Visit(expr);
-	if (expr.type == ExpressionType::OPERATOR_NOT && expr.children[0]->return_type != TypeId::BOOLEAN) {
-		expr.children[0] = AddCastToType(TypeId::BOOLEAN, move(expr.children[0]));
-	} else {
-		vector<TypeId> types = {expr.return_type};
-		for (auto &child : expr.children) {
-			types.push_back(child->return_type);
-		}
-		auto result_type = GetMaxType(types);
-		for (size_t i = 0; i < expr.children.size(); i++) {
-			expr.children[i] = AddCastToType(result_type, move(expr.children[i]));
-		}
-	}
-}
-
-void LogicalPlanGenerator::Visit(BoundSubqueryExpression &expr) {
-	LogicalPlanGenerator generator(context, *expr.context);
-	generator.CreatePlan(*expr.subquery);
-	if (!generator.root) {
-		throw Exception("Can't plan subquery");
-	}
-	expr.op = move(generator.root);
-	expr.subquery = nullptr;
-	assert(expr.op);
-}
-
->>>>>>> 3342e445
 unique_ptr<TableRef> LogicalPlanGenerator::Visit(BaseTableRef &expr) {
 	// FIXME: catalog access should only happen once in binder
 	auto table = context.db.catalog.GetTable(context.ActiveTransaction(), expr.schema_name, expr.table_name);
