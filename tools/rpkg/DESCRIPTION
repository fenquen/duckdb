Package: duckdb
Title: DBI Package for the DuckDB Database Management System
Version: 0.2.0
<<<<<<< HEAD
Authors@R: 
    c(person(given = "DuckDB Contributors",
             role = "aut"),
      person(given = "Hannes",
             family = "Mühleisen",
             role = c("aut", "cre"),
             email = "hannes@cwi.nl",
             comment = c(ORCID = "0000-0001-8552-0029")))
Description: DuckDB is an embedded analytical data management
    system with SQL support written in C++. The R client package includes
    all of DuckDB as well as connectors to DBI and dplyr.
=======
Authors@R: c(person("Hannes", "M\u00fchleisen", role = c("aut", "cre"), email = "hannes@cwi.nl", comment = c(ORCID = "0000-0001-8552-0029")), person("Mark", "Raasveldt", role = c("aut"), email = "mark.raasveldt@cwi.nl", comment = c(ORCID = "0000-0001-5005-6844")), person(given = "DuckDB Contributors", role = "aut"))
Description: DuckDB is an embedded analytical data management system with SQL support. This package includes all of DuckDB as well as R DBI & dplyr connectors.
Depends: 
    R (>= 3.5.0),
    DBI
>>>>>>> c9e32c30
License: MPL
URL: https://www.duckdb.org, https://github.com/cwida/duckdb
BugReports: https://github.com/cwida/duckdb/issues
Depends: 
    DBI,
    R (>= 3.5.0)
Imports:
    dbplyr,
    methods,
    testthat,
    utils
Suggests: 
    callr,
    DBItest,
    nycflights13
Encoding: UTF-8
LazyData: true
RoxygenNote: 7.1.0.9000
SystemRequirements: C++11
Collate: 
    'duckdb.R'
    'Driver.R'
    'Connection.R'
    'Result.R'<|MERGE_RESOLUTION|>--- conflicted
+++ resolved
@@ -1,25 +1,22 @@
 Package: duckdb
 Title: DBI Package for the DuckDB Database Management System
 Version: 0.2.0
-<<<<<<< HEAD
 Authors@R: 
-    c(person(given = "DuckDB Contributors",
-             role = "aut"),
-      person(given = "Hannes",
+    c(person(given = "Hannes",
              family = "Mühleisen",
              role = c("aut", "cre"),
              email = "hannes@cwi.nl",
-             comment = c(ORCID = "0000-0001-8552-0029")))
+             comment = c(ORCID = "0000-0001-8552-0029")),
+      person(given = "Mark",
+             family = "Raasveldt",
+             role = "aut",
+             email = "mark.raasveldt@cwi.nl",
+             comment = c(ORCID = "0000-0001-5005-6844")),
+      person(given = "DuckDB Contributors",
+             role = "aut"))
 Description: DuckDB is an embedded analytical data management
-    system with SQL support written in C++. The R client package includes
-    all of DuckDB as well as connectors to DBI and dplyr.
-=======
-Authors@R: c(person("Hannes", "M\u00fchleisen", role = c("aut", "cre"), email = "hannes@cwi.nl", comment = c(ORCID = "0000-0001-8552-0029")), person("Mark", "Raasveldt", role = c("aut"), email = "mark.raasveldt@cwi.nl", comment = c(ORCID = "0000-0001-5005-6844")), person(given = "DuckDB Contributors", role = "aut"))
-Description: DuckDB is an embedded analytical data management system with SQL support. This package includes all of DuckDB as well as R DBI & dplyr connectors.
-Depends: 
-    R (>= 3.5.0),
-    DBI
->>>>>>> c9e32c30
+    system with SQL support. This package includes all of DuckDB as well
+    as R DBI & dplyr connectors.
 License: MPL
 URL: https://www.duckdb.org, https://github.com/cwida/duckdb
 BugReports: https://github.com/cwida/duckdb/issues
